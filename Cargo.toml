[package]
name = "libp2p"
edition = "2018"
description = "Peer-to-peer networking library"
version = "0.35.0"
authors = ["Parity Technologies <admin@parity.io>"]
license = "MIT"
repository = "https://github.com/libp2p/rust-libp2p"
keywords = ["peer-to-peer", "libp2p", "networking"]
categories = ["network-programming", "asynchronous"]

[features]
default = [
    "deflate",
    "dns",
    "floodsub",
    "identify",
    "kad",
    "gossipsub",
    "mdns",
    "mplex",
    "noise",
    "ping",
    "plaintext",
    "pnet",
    "quic",
    "request-response",
    "secp256k1",
    "tcp-async-io",
    "uds",
    "wasm-ext",
    "websocket",
    "yamux",
]
deflate = ["libp2p-deflate"]
dns = ["libp2p-dns"]
floodsub = ["libp2p-floodsub"]
identify = ["libp2p-identify"]
kad = ["libp2p-kad"]
gossipsub = ["libp2p-gossipsub"]
mdns = ["libp2p-mdns"]
mplex = ["libp2p-mplex"]
noise = ["libp2p-noise"]
ping = ["libp2p-ping"]
plaintext = ["libp2p-plaintext"]
pnet = ["libp2p-pnet"]
quic = ["libp2p-quic"]
request-response = ["libp2p-request-response"]
tcp-async-io = ["libp2p-tcp", "libp2p-tcp/async-io"]
tcp-tokio = ["libp2p-tcp", "libp2p-tcp/tokio"]
uds = ["libp2p-uds"]
wasm-ext = ["libp2p-wasm-ext"]
wasm-ext-websocket = ["wasm-ext", "libp2p-wasm-ext/websocket"]
websocket = ["libp2p-websocket"]
yamux = ["libp2p-yamux"]
secp256k1 = ["libp2p-core/secp256k1"]

[package.metadata.docs.rs]
all-features = true

[dependencies]
atomic = "0.5.0"
bytes = "1"
futures = "0.3.1"
lazy_static = "1.2"
libp2p-core = { version = "0.27.0", path = "core" }
libp2p-core-derive = { version = "0.21.0", path = "misc/core-derive" }
libp2p-floodsub = { version = "0.27.0", path = "protocols/floodsub", optional = true }
libp2p-gossipsub = { version = "0.28.0", path = "./protocols/gossipsub", optional = true }
libp2p-identify = { version = "0.27.0", path = "protocols/identify", optional = true }
libp2p-kad = { version = "0.28.0", path = "protocols/kad", optional = true }
libp2p-mplex = { version = "0.27.0", path = "muxers/mplex", optional = true }
libp2p-noise = { version = "0.29.0", path = "protocols/noise", optional = true }
libp2p-ping = { version = "0.27.0", path = "protocols/ping", optional = true }
libp2p-plaintext = { version = "0.27.0", path = "protocols/plaintext", optional = true }
libp2p-pnet = { version = "0.20.0", path = "protocols/pnet", optional = true }
libp2p-request-response = { version = "0.9.1", path = "protocols/request-response", optional = true }
libp2p-swarm = { version = "0.27.0", path = "swarm" }
libp2p-uds = { version = "0.27.0", path = "transports/uds", optional = true }
libp2p-wasm-ext = { version = "0.27.0", path = "transports/wasm-ext", optional = true }
libp2p-yamux = { version = "0.30.0", path = "muxers/yamux", optional = true }
multiaddr = { package = "parity-multiaddr", version = "0.11.0", path = "misc/multiaddr" }
parking_lot = "0.11.0"
pin-project = "1.0.0"
smallvec = "1.0"
wasm-timer = "0.2.4"

[target.'cfg(not(any(target_os = "emscripten", target_os = "wasi", target_os = "unknown")))'.dependencies]
<<<<<<< HEAD
libp2p-deflate = { version = "0.25.0", path = "protocols/deflate", optional = true }
libp2p-dns = { version = "0.25.0", path = "transports/dns", optional = true }
libp2p-mdns = { version = "0.25.0", path = "protocols/mdns", optional = true }
libp2p-quic = { version = "0.1.0", path = "transports/quic", optional = true }
libp2p-tcp = { version = "0.25.0", path = "transports/tcp", optional = true }
libp2p-websocket = { version = "0.26.0", path = "transports/websocket", optional = true }
=======
libp2p-deflate = { version = "0.27.0", path = "protocols/deflate", optional = true }
libp2p-dns = { version = "0.27.0", path = "transports/dns", optional = true }
libp2p-mdns = { version = "0.28.0", path = "protocols/mdns", optional = true }
libp2p-tcp = { version = "0.27.0", path = "transports/tcp", optional = true }
libp2p-websocket = { version = "0.28.0", path = "transports/websocket", optional = true }
>>>>>>> 6400719a

[dev-dependencies]
async-std = { version = "1.6.2", features = ["attributes"] }
env_logger = "0.8.1"
tokio = { version = "1.0.1", features = ["io-util", "io-std", "macros", "rt", "rt-multi-thread"] }

[workspace]
members = [
    "core",
    "misc/core-derive",
    "misc/multiaddr",
    "misc/multistream-select",
    "misc/peer-id-generator",
    "muxers/mplex",
    "muxers/yamux",
    "protocols/deflate",
    "protocols/floodsub",
    "protocols/gossipsub",
    "protocols/identify",
    "protocols/kad",
    "protocols/mdns",
    "protocols/noise",
    "protocols/ping",
    "protocols/plaintext",
    "protocols/pnet",
    "protocols/request-response",
    "protocols/secio",
    "swarm",
    "transports/dns",
    "transports/quic",
    "transports/tcp",
    "transports/uds",
    "transports/wasm-ext",
    "transports/websocket",
]

[[example]]
name = "chat-tokio"
<<<<<<< HEAD
required-features = ["tcp-tokio", "mdns-tokio"]

[patch.crates-io]
# TODO: quinn/rustls ecosystem still updating ; see https://github.com/quinn-rs/quinn/issues/856
# TODO: pinned by quinn-proto
rustls = { git = "https://github.com/ctz/rustls", rev = "fee894f7e030" }
# TODO: overwrite necessary because quinn-proto 0.6.1 is incompatible with rustls 0.18.0
quinn-proto = { git = "https://github.com/djc/quinn", rev = "f14c915e1fba291c8ad98b868e0d75d5e084f933" }
=======
required-features = ["tcp-tokio", "mdns"]
>>>>>>> 6400719a
<|MERGE_RESOLUTION|>--- conflicted
+++ resolved
@@ -86,20 +86,12 @@
 wasm-timer = "0.2.4"
 
 [target.'cfg(not(any(target_os = "emscripten", target_os = "wasi", target_os = "unknown")))'.dependencies]
-<<<<<<< HEAD
-libp2p-deflate = { version = "0.25.0", path = "protocols/deflate", optional = true }
-libp2p-dns = { version = "0.25.0", path = "transports/dns", optional = true }
-libp2p-mdns = { version = "0.25.0", path = "protocols/mdns", optional = true }
-libp2p-quic = { version = "0.1.0", path = "transports/quic", optional = true }
-libp2p-tcp = { version = "0.25.0", path = "transports/tcp", optional = true }
-libp2p-websocket = { version = "0.26.0", path = "transports/websocket", optional = true }
-=======
 libp2p-deflate = { version = "0.27.0", path = "protocols/deflate", optional = true }
 libp2p-dns = { version = "0.27.0", path = "transports/dns", optional = true }
 libp2p-mdns = { version = "0.28.0", path = "protocols/mdns", optional = true }
+libp2p-quic = { version = "0.1.0", path = "transports/quic", optional = true }
 libp2p-tcp = { version = "0.27.0", path = "transports/tcp", optional = true }
 libp2p-websocket = { version = "0.28.0", path = "transports/websocket", optional = true }
->>>>>>> 6400719a
 
 [dev-dependencies]
 async-std = { version = "1.6.2", features = ["attributes"] }
@@ -138,15 +130,11 @@
 
 [[example]]
 name = "chat-tokio"
-<<<<<<< HEAD
-required-features = ["tcp-tokio", "mdns-tokio"]
+required-features = ["tcp-tokio", "mdns"]
 
 [patch.crates-io]
 # TODO: quinn/rustls ecosystem still updating ; see https://github.com/quinn-rs/quinn/issues/856
 # TODO: pinned by quinn-proto
 rustls = { git = "https://github.com/ctz/rustls", rev = "fee894f7e030" }
 # TODO: overwrite necessary because quinn-proto 0.6.1 is incompatible with rustls 0.18.0
-quinn-proto = { git = "https://github.com/djc/quinn", rev = "f14c915e1fba291c8ad98b868e0d75d5e084f933" }
-=======
-required-features = ["tcp-tokio", "mdns"]
->>>>>>> 6400719a
+quinn-proto = { git = "https://github.com/djc/quinn", rev = "f14c915e1fba291c8ad98b868e0d75d5e084f933" }