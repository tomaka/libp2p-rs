[package]
name = "libp2p"
edition = "2018"
description = "Peer-to-peer networking library"
version = "0.22.0"
authors = ["Parity Technologies <admin@parity.io>"]
license = "MIT"
repository = "https://github.com/libp2p/rust-libp2p"
keywords = ["peer-to-peer", "libp2p", "networking"]
categories = ["network-programming", "asynchronous"]

[features]
default = [
    "deflate",
    "dns",
    "floodsub",
    "identify",
    "kad",
    "gossipsub",
    "mdns",
    "mplex",
    "noise",
    "ping",
    "plaintext",
    "pnet",
<<<<<<< HEAD
    "quic",
=======
    "request-response",
>>>>>>> 967f3965
    "secio",
    "secp256k1",
    "tcp-async-std",
    "uds",
    "wasm-ext",
    "websocket",
    "yamux",
]
deflate = ["libp2p-deflate"]
dns = ["libp2p-dns"]
floodsub = ["libp2p-floodsub"]
identify = ["libp2p-identify"]
kad = ["libp2p-kad"]
gossipsub = ["libp2p-gossipsub"]
mdns = ["libp2p-mdns"]
mplex = ["libp2p-mplex"]
noise = ["libp2p-noise"]
ping = ["libp2p-ping"]
plaintext = ["libp2p-plaintext"]
pnet = ["libp2p-pnet"]
<<<<<<< HEAD
quic = ["libp2p-quic"]
=======
request-response = ["libp2p-request-response"]
>>>>>>> 967f3965
secio = ["libp2p-secio"]
tcp-async-std = ["libp2p-tcp", "libp2p-tcp/async-std"]
tcp-tokio = ["libp2p-tcp", "libp2p-tcp/tokio"]
uds = ["libp2p-uds"]
wasm-ext = ["libp2p-wasm-ext"]
websocket = ["libp2p-websocket"]
yamux = ["libp2p-yamux"]
secp256k1 = ["libp2p-core/secp256k1", "libp2p-secio/secp256k1"]

[package.metadata.docs.rs]
all-features = true

[dependencies]
atomic = "0.4.6"
bytes = "0.5"
futures = "0.3.1"
lazy_static = "1.2"
libp2p-core = { version = "0.20.0", path = "core" }
libp2p-core-derive = { version = "0.20.0", path = "misc/core-derive" }
libp2p-floodsub = { version = "0.20.0", path = "protocols/floodsub", optional = true }
libp2p-gossipsub = { version = "0.20.0", path = "./protocols/gossipsub", optional = true }
libp2p-identify = { version = "0.20.0", path = "protocols/identify", optional = true }
libp2p-kad = { version = "0.21.0", path = "protocols/kad", optional = true }
libp2p-mplex = { version = "0.20.0", path = "muxers/mplex", optional = true }
libp2p-noise = { version = "0.21.0", path = "protocols/noise", optional = true }
libp2p-ping = { version = "0.20.0", path = "protocols/ping", optional = true }
libp2p-plaintext = { version = "0.20.0", path = "protocols/plaintext", optional = true }
libp2p-pnet = { version = "0.19.1", path = "protocols/pnet", optional = true }
libp2p-request-response = { version = "0.1.0", path = "protocols/request-response", optional = true }
libp2p-secio = { version = "0.20.0", path = "protocols/secio", default-features = false, optional = true }
libp2p-swarm = { version = "0.20.0", path = "swarm" }
libp2p-uds = { version = "0.20.0", path = "transports/uds", optional = true }
libp2p-wasm-ext = { version = "0.20.0", path = "transports/wasm-ext", optional = true }
libp2p-yamux = { version = "0.20.0", path = "muxers/yamux", optional = true }
multiaddr = { package = "parity-multiaddr", version = "0.9.1", path = "misc/multiaddr" }
multihash = "0.11.0"
parking_lot = "0.10.0"
pin-project = "0.4.17"
smallvec = "1.0"
wasm-timer = "0.2.4"

<<<<<<< HEAD
[target.'cfg(not(any(target_os = "emscripten", target_os = "unknown")))'.dependencies]
libp2p-deflate = { version = "0.19.1", path = "protocols/deflate", optional = true }
libp2p-dns = { version = "0.19.0", path = "transports/dns", optional = true }
libp2p-mdns = { version = "0.19.1", path = "protocols/mdns", optional = true }
libp2p-quic = { version = "0.19.0", path = "transports/quic", optional = true }
libp2p-tcp = { version = "0.19.1", path = "transports/tcp", optional = true }
libp2p-websocket = { version = "0.19.0", path = "transports/websocket", optional = true }
=======
[target.'cfg(not(any(target_os = "emscripten", target_os = "wasi", target_os = "unknown")))'.dependencies]
libp2p-deflate = { version = "0.20.0", path = "protocols/deflate", optional = true }
libp2p-dns = { version = "0.20.0", path = "transports/dns", optional = true }
libp2p-mdns = { version = "0.20.0", path = "protocols/mdns", optional = true }
libp2p-tcp = { version = "0.20.0", path = "transports/tcp", optional = true }
libp2p-websocket = { version = "0.21.0", path = "transports/websocket", optional = true }
>>>>>>> 967f3965

[dev-dependencies]
async-std = "1.6.2"
env_logger = "0.7.1"

[workspace]
members = [
    "core",
    "misc/core-derive",
    "misc/multiaddr",
    "misc/multistream-select",
    "misc/peer-id-generator",
    "muxers/mplex",
    "muxers/yamux",
    "protocols/floodsub",
    "protocols/gossipsub",
    "protocols/identify",
    "protocols/kad",
    "protocols/mdns",
    "protocols/noise",
    "protocols/ping",
    "protocols/plaintext",
    "protocols/request-response",
    "protocols/secio",
    "swarm",
    "transports/dns",
    "transports/quic",
    "transports/tcp",
    "transports/uds",
    "transports/wasm-ext",
    "transports/websocket",
<<<<<<< HEAD
]

[patch.crates-io]
# TODO: waiting for a release
rustls = { git = "https://github.com/ctz/rustls", rev = "cac66a8c184f3ef8510bb62b390f241c2760f51d" }
# TODO: overwrite necessary because quinn-proto 0.6.1 is incompatible with the rustls overwrite above
# TODO: UUUUUUUGHHHHHH
quinn-proto = { git = "https://github.com/djc/quinn", rev = "6e9f7e8063926f8bdab56bbc1615277ff0bdece5" }
=======
    "transports/wasm-ext"
]
>>>>>>> 967f3965
<|MERGE_RESOLUTION|>--- conflicted
+++ resolved
@@ -23,11 +23,8 @@
     "ping",
     "plaintext",
     "pnet",
-<<<<<<< HEAD
     "quic",
-=======
     "request-response",
->>>>>>> 967f3965
     "secio",
     "secp256k1",
     "tcp-async-std",
@@ -48,11 +45,8 @@
 ping = ["libp2p-ping"]
 plaintext = ["libp2p-plaintext"]
 pnet = ["libp2p-pnet"]
-<<<<<<< HEAD
 quic = ["libp2p-quic"]
-=======
 request-response = ["libp2p-request-response"]
->>>>>>> 967f3965
 secio = ["libp2p-secio"]
 tcp-async-std = ["libp2p-tcp", "libp2p-tcp/async-std"]
 tcp-tokio = ["libp2p-tcp", "libp2p-tcp/tokio"]
@@ -94,22 +88,13 @@
 smallvec = "1.0"
 wasm-timer = "0.2.4"
 
-<<<<<<< HEAD
-[target.'cfg(not(any(target_os = "emscripten", target_os = "unknown")))'.dependencies]
-libp2p-deflate = { version = "0.19.1", path = "protocols/deflate", optional = true }
-libp2p-dns = { version = "0.19.0", path = "transports/dns", optional = true }
-libp2p-mdns = { version = "0.19.1", path = "protocols/mdns", optional = true }
-libp2p-quic = { version = "0.19.0", path = "transports/quic", optional = true }
-libp2p-tcp = { version = "0.19.1", path = "transports/tcp", optional = true }
-libp2p-websocket = { version = "0.19.0", path = "transports/websocket", optional = true }
-=======
 [target.'cfg(not(any(target_os = "emscripten", target_os = "wasi", target_os = "unknown")))'.dependencies]
 libp2p-deflate = { version = "0.20.0", path = "protocols/deflate", optional = true }
 libp2p-dns = { version = "0.20.0", path = "transports/dns", optional = true }
 libp2p-mdns = { version = "0.20.0", path = "protocols/mdns", optional = true }
+libp2p-quic = { version = "0.1.0", path = "transports/quic", optional = true }
 libp2p-tcp = { version = "0.20.0", path = "transports/tcp", optional = true }
 libp2p-websocket = { version = "0.21.0", path = "transports/websocket", optional = true }
->>>>>>> 967f3965
 
 [dev-dependencies]
 async-std = "1.6.2"
@@ -141,7 +126,6 @@
     "transports/uds",
     "transports/wasm-ext",
     "transports/websocket",
-<<<<<<< HEAD
 ]
 
 [patch.crates-io]
@@ -149,8 +133,4 @@
 rustls = { git = "https://github.com/ctz/rustls", rev = "cac66a8c184f3ef8510bb62b390f241c2760f51d" }
 # TODO: overwrite necessary because quinn-proto 0.6.1 is incompatible with the rustls overwrite above
 # TODO: UUUUUUUGHHHHHH
-quinn-proto = { git = "https://github.com/djc/quinn", rev = "6e9f7e8063926f8bdab56bbc1615277ff0bdece5" }
-=======
-    "transports/wasm-ext"
-]
->>>>>>> 967f3965
+quinn-proto = { git = "https://github.com/djc/quinn", rev = "6e9f7e8063926f8bdab56bbc1615277ff0bdece5" }