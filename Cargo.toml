[package]
name = "libp2p"
version = "0.1.0"
authors = ["Parity Technologies <admin@parity.io>"]
license = "MIT"

[features]
default = ["secio-rsa", "secio-secp256k1"]
secio-rsa = ["libp2p-secio/rsa"]
secio-secp256k1 = ["libp2p-secio/secp256k1"]

[dependencies]
bytes = "0.4"
futures = "0.1"
multiaddr = { path = "./misc/multiaddr" }
libp2p-mplex = { path = "./muxers/mplex" }
libp2p-identify = { path = "./protocols/identify" }
libp2p-kad = { path = "./protocols/kad" }
libp2p-floodsub = { path = "./protocols/floodsub" }
libp2p-peerstore = { path = "./stores/peerstore" }
libp2p-ping = { path = "./protocols/ping" }
libp2p-ratelimit = { path = "./transports/ratelimit" }
libp2p-relay = { path = "./transports/relay" }
libp2p-core = { path = "./core" }
libp2p-secio = { path = "./protocols/secio", default-features = false }
libp2p-transport-timeout = { path = "./transports/timeout" }
libp2p-uds = { path = "./transports/uds" }
libp2p-websocket = { path = "./transports/websocket" }
libp2p-yamux = { path = "./muxers/yamux" }
tokio-codec = "0.1"
tokio-io = "0.1"

[target.'cfg(not(target_os = "emscripten"))'.dependencies]
libp2p-dns = { path = "./transports/dns" }
libp2p-tcp-transport = { path = "./transports/tcp" }
tokio-current-thread = "0.1"

[target.'cfg(target_os = "emscripten")'.dependencies]
stdweb = { version = "0.1.3", default-features = false }

[dev-dependencies]
bigint = "4.2"
env_logger = "0.5.4"
rand = "0.4"
structopt =  "0.2"
tokio = "0.1"
tokio-current-thread = "0.1"
tokio-io = "0.1"
tokio-stdin = "0.1"

[[example]]
name = "echo-dialer"

[[example]]
name = "echo-server"

[[example]]
name = "floodsub"

[[example]]
<<<<<<< HEAD
=======
name = "kademlia"

[[example]]
>>>>>>> e3efc2dc
name = "ping-client"

[[example]]
name = "random_peerid"

[[example]]
name = "relay"


[workspace]
members = [
    "core",
    "misc/multiaddr",
    "misc/multihash",
    "misc/multistream-select",
    "misc/rw-stream-sink",
    "transports/dns",
    "protocols/floodsub",
    "protocols/identify",
    "protocols/kad",
    "protocols/ping",
    "transports/relay",
    "protocols/secio",
    "muxers/mplex",
    "muxers/yamux",
    "stores/peerstore",
    "stores/datastore",
    "transports/tcp",
    "transports/uds",
    "transports/websocket",
    "transports/timeout",
    "transports/ratelimit",
]<|MERGE_RESOLUTION|>--- conflicted
+++ resolved
@@ -58,12 +58,6 @@
 name = "floodsub"
 
 [[example]]
-<<<<<<< HEAD
-=======
-name = "kademlia"
-
-[[example]]
->>>>>>> e3efc2dc
 name = "ping-client"
 
 [[example]]
