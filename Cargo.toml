[package]
name = "libp2p"
version = "0.1.0"
authors = ["Parity Technologies <admin@parity.io>"]
license = "MIT"

[features]
default = ["secio-rsa", "secio-secp256k1"]
secio-rsa = ["libp2p-secio/rsa"]
secio-secp256k1 = ["libp2p-secio/secp256k1"]

[dependencies]
bytes = "0.4"
futures = "0.1"
multiaddr = { path = "./misc/multiaddr" }
multihash = { path = "./misc/multihash" }
libp2p-mplex = { path = "./muxers/mplex" }
libp2p-identify = { path = "./protocols/identify" }
libp2p-kad = { path = "./protocols/kad" }
libp2p-floodsub = { path = "./protocols/floodsub" }
libp2p-peerstore = { path = "./stores/peerstore" }
libp2p-ping = { path = "./protocols/ping" }
libp2p-ratelimit = { path = "./transports/ratelimit" }
libp2p-relay = { path = "./transports/relay" }
libp2p-core = { path = "./core" }
libp2p-core-derive = { path = "./misc/core-derive" }
libp2p-secio = { path = "./protocols/secio", default-features = false }
libp2p-transport-timeout = { path = "./transports/timeout" }
libp2p-uds = { path = "./transports/uds" }
libp2p-websocket = { path = "./transports/websocket" }
libp2p-yamux = { path = "./muxers/yamux" }
tokio-codec = "0.1"
tokio-executor = "0.1"
tokio-io = "0.1"

[target.'cfg(not(target_os = "emscripten"))'.dependencies]
libp2p-dns = { path = "./transports/dns" }
libp2p-mdns = { path = "./misc/mdns" }
libp2p-tcp-transport = { path = "./transports/tcp" }

[target.'cfg(target_os = "emscripten")'.dependencies]
stdweb = { version = "0.1.3", default-features = false }

[dev-dependencies]
rand = "0.5"
tokio = "0.1"

[workspace]
members = [
    "core",
<<<<<<< HEAD
    "misc/core-derive",
=======
    "misc/mdns",
>>>>>>> 323e3b0a
    "misc/multiaddr",
    "misc/multihash",
    "misc/multistream-select",
    "misc/peer-id-generator",
    "misc/rw-stream-sink",
    "transports/dns",
    "protocols/floodsub",
    "protocols/identify",
    "protocols/kad",
    "protocols/ping",
    "protocols/observed",
    "transports/relay",
    "protocols/secio",
    "muxers/mplex",
    "muxers/yamux",
    "stores/peerstore",
    "stores/datastore",
    "transports/tcp",
    "transports/uds",
    "transports/websocket",
    "transports/timeout",
    "transports/ratelimit",
]<|MERGE_RESOLUTION|>--- conflicted
+++ resolved
@@ -48,11 +48,8 @@
 [workspace]
 members = [
     "core",
-<<<<<<< HEAD
     "misc/core-derive",
-=======
     "misc/mdns",
->>>>>>> 323e3b0a
     "misc/multiaddr",
     "misc/multihash",
     "misc/multistream-select",
