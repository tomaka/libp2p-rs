--- conflicted
+++ resolved
@@ -12,12 +12,4 @@
 [dependencies]
 libp2p-core = { version = "0.13.0", path = "../../core" }
 log = "0.4.1"
-<<<<<<< HEAD
-futures-preview = "0.3.0-alpha.18"
-=======
-futures = "0.1"
-tokio-dns-unofficial = "0.4"
-
-[dev-dependencies]
-libp2p-tcp = { version = "0.13.0", path = "../../transports/tcp" }
->>>>>>> b3b9081f
+futures-preview = "0.3.0-alpha.18"