--- conflicted
+++ resolved
@@ -31,12 +31,8 @@
 
 use futures::{future::{self, Ready}, prelude::*};
 use futures_timer::Delay;
-<<<<<<< HEAD
-use ipnet::IpNet;
-=======
 use if_addrs::{IfAddr, get_if_addrs};
 use ipnet::{IpNet, Ipv4Net, Ipv6Net};
->>>>>>> cef75ab7
 use libp2p_core::{
     Transport,
     multiaddr::{Protocol, Multiaddr, host_addresses},
