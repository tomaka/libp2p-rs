// Copyright 2017 Parity Technologies (UK) Ltd.
//
// Permission is hereby granted, free of charge, to any person obtaining a
// copy of this software and associated documentation files (the "Software"),
// to deal in the Software without restriction, including without limitation
// the rights to use, copy, modify, merge, publish, distribute, sublicense,
// and/or sell copies of the Software, and to permit persons to whom the
// Software is furnished to do so, subject to the following conditions:
//
// The above copyright notice and this permission notice shall be included in
// all copies or substantial portions of the Software.
//
// THE SOFTWARE IS PROVIDED "AS IS", WITHOUT WARRANTY OF ANY KIND, EXPRESS
// OR IMPLIED, INCLUDING BUT NOT LIMITED TO THE WARRANTIES OF MERCHANTABILITY,
// FITNESS FOR A PARTICULAR PURPOSE AND NONINFRINGEMENT. IN NO EVENT SHALL THE
// AUTHORS OR COPYRIGHT HOLDERS BE LIABLE FOR ANY CLAIM, DAMAGES OR OTHER
// LIABILITY, WHETHER IN AN ACTION OF CONTRACT, TORT OR OTHERWISE, ARISING
// FROM, OUT OF OR IN CONNECTION WITH THE SOFTWARE OR THE USE OR OTHER
// DEALINGS IN THE SOFTWARE.

//! Implementation of the libp2p `Transport` trait for TCP/IP.
//!
//! # Usage
//!
//! This crate provides two structs, `TcpConfig` and `TokioTcpConfig`, depending on which
//! features are enabled.
//!
//! Both the `TcpConfig` and `TokioTcpConfig` structs implement the `Transport` trait of the
//! `core` library. See the documentation of `core` and of libp2p in general to learn how to
//! use the `Transport` trait.

use futures::{future::{self, Ready}, prelude::*};
use futures_timer::Delay;
use ipnet::IpNet;
use libp2p_core::{
    Transport,
    multiaddr::{Protocol, Multiaddr, host_addresses, ip_to_multiaddr},
    transport::{ListenerEvent, TransportError}
};
use log::{debug, trace};
use std::{
    collections::VecDeque,
    io,
    net::{IpAddr, SocketAddr},
    pin::Pin,
    task::{Context, Poll},
    time::Duration
};

macro_rules! codegen {
    ($feature_name:expr, $tcp_config:ident, $tcp_trans_stream:ident, $tcp_listen_stream:ident, $apply_config:ident, $tcp_stream:ty, $tcp_listener:ty) => {

/// Represents the configuration for a TCP/IP transport capability for libp2p.
///
/// The TCP sockets created by libp2p will need to be progressed by running the futures and streams
/// obtained by libp2p through the tokio reactor.
#[cfg_attr(docsrs, doc(cfg(feature = $feature_name)))]
#[derive(Debug, Clone, Default)]
pub struct $tcp_config {
    /// How long a listener should sleep after receiving an error, before trying again.
    sleep_on_error: Duration,
    /// TTL to set for opened sockets, or `None` to keep default.
    ttl: Option<u32>,
    /// `TCP_NODELAY` to set for opened sockets, or `None` to keep default.
    nodelay: Option<bool>,
}

impl $tcp_config {
    /// Creates a new configuration object for TCP/IP.
    pub fn new() -> $tcp_config {
        $tcp_config {
            sleep_on_error: Duration::from_millis(100),
            ttl: None,
            nodelay: None,
        }
    }

    /// Sets the TTL to set for opened sockets.
    pub fn ttl(mut self, value: u32) -> Self {
        self.ttl = Some(value);
        self
    }

    /// Sets the `TCP_NODELAY` to set for opened sockets.
    pub fn nodelay(mut self, value: bool) -> Self {
        self.nodelay = Some(value);
        self
    }
}

impl Transport for $tcp_config {
    type Output = $tcp_trans_stream;
    type Error = io::Error;
    type Listener = Pin<Box<dyn Stream<Item = Result<ListenerEvent<Self::ListenerUpgrade>, io::Error>> + Send>>;
    type ListenerUpgrade = Ready<Result<Self::Output, Self::Error>>;
    type Dial = Pin<Box<dyn Future<Output = Result<$tcp_trans_stream, io::Error>> + Send>>;

    fn listen_on(self, addr: Multiaddr) -> Result<Self::Listener, TransportError<Self::Error>> {
        let socket_addr =
            if let Ok(sa) = multiaddr_to_socketaddr(&addr) {
                sa
            } else {
                return Err(TransportError::MultiaddrNotSupported(addr))
            };

        async fn do_listen(cfg: $tcp_config, socket_addr: SocketAddr)
            -> Result<impl Stream<Item = Result<ListenerEvent<Ready<Result<$tcp_trans_stream, io::Error>>>, io::Error>>, io::Error>
        {
            let listener = <$tcp_listener>::bind(&socket_addr).await?;
            let local_addr = listener.local_addr()?;
            let port = local_addr.port();

            // Determine all our listen addresses which is either a single local IP address
            // or (if a wildcard IP address was used) the addresses of all our interfaces,
            // as reported by `get_if_addrs`.
            let addrs =
                if socket_addr.ip().is_unspecified() {
                    let addrs = host_addresses(&[Protocol::Tcp(port)])?;
                    debug!("Listening on {:?}", addrs.iter().map(|(_, _, ma)| ma).collect::<Vec<_>>());
                    Addresses::Many(addrs)
                } else {
                    let ma = ip_to_multiaddr(local_addr.ip(), &[Protocol::Tcp(port)]);
                    debug!("Listening on {:?}", ma);
                    Addresses::One(ma)
                };

            // Generate `NewAddress` events for each new `Multiaddr`.
            let pending = match addrs {
                Addresses::One(ref ma) => {
                    let event = ListenerEvent::NewAddress(ma.clone());
                    let mut list = VecDeque::new();
                    list.push_back(Ok(event));
                    list
                }
                Addresses::Many(ref aa) => {
                    aa.iter()
                        .map(|(_, _, ma)| ma)
                        .cloned()
                        .map(ListenerEvent::NewAddress)
                        .map(Result::Ok)
                        .collect::<VecDeque<_>>()
                }
            };

            let listen_stream = $tcp_listen_stream {
                stream: listener,
                pause: None,
                pause_duration: cfg.sleep_on_error,
                port,
                addrs,
                pending,
                config: cfg
            };

            Ok(stream::unfold(listen_stream, |s| s.next().map(Some)))
        }

        Ok(Box::pin(do_listen(self, socket_addr).try_flatten_stream()))
    }

    fn dial(self, addr: Multiaddr) -> Result<Self::Dial, TransportError<Self::Error>> {
        let socket_addr =
            if let Ok(socket_addr) = multiaddr_to_socketaddr(&addr) {
                if socket_addr.port() == 0 || socket_addr.ip().is_unspecified() {
                    debug!("Instantly refusing dialing {}, as it is invalid", addr);
                    return Err(TransportError::Other(io::ErrorKind::ConnectionRefused.into()))
                }
                socket_addr
            } else {
                return Err(TransportError::MultiaddrNotSupported(addr))
            };

        debug!("Dialing {}", addr);

        async fn do_dial(cfg: $tcp_config, socket_addr: SocketAddr) -> Result<$tcp_trans_stream, io::Error> {
            let stream = <$tcp_stream>::connect(&socket_addr).await?;
            $apply_config(&cfg, &stream)?;
            Ok($tcp_trans_stream { inner: stream })
        }

        Ok(Box::pin(do_dial(self, socket_addr)))
    }
}

/// Stream that listens on an TCP/IP address.
#[cfg_attr(docsrs, doc(cfg(feature = $feature_name)))]
pub struct $tcp_listen_stream {
    /// The incoming connections.
    stream: $tcp_listener,
    /// The current pause if any.
    pause: Option<Delay>,
    /// How long to pause after an error.
    pause_duration: Duration,
    /// The port which we use as our listen port in listener event addresses.
    port: u16,
    /// The set of known addresses.
    addrs: Addresses,
    /// Temporary buffer of listener events.
    pending: Buffer<$tcp_trans_stream>,
    /// Original configuration.
    config: $tcp_config
}

impl $tcp_listen_stream {
    /// Takes ownership of the listener, and returns the next incoming event and the listener.
    async fn next(mut self) -> (Result<ListenerEvent<Ready<Result<$tcp_trans_stream, io::Error>>>, io::Error>, Self) {
        loop {
            if let Some(event) = self.pending.pop_front() {
                return (event, self);
            }

            if let Some(pause) = self.pause.take() {
                let _ = pause.await;
            }

            // TODO: do we get the peer_addr at the same time?
            let (sock, _) = match self.stream.accept().await {
                Ok(s) => s,
                Err(e) => {
                    debug!("error accepting incoming connection: {}", e);
                    self.pause = Some(Delay::new(self.pause_duration));
                    return (Err(e), self);
                }
            };

            let sock_addr = match sock.peer_addr() {
                Ok(addr) => addr,
                Err(err) => {
                    debug!("Failed to get peer address: {:?}", err);
                    continue
                }
            };

            let local_addr = match sock.local_addr() {
                Ok(sock_addr) => {
                    if let Addresses::Many(ref mut addrs) = self.addrs {
                        if let Err(err) = check_for_interface_changes(&sock_addr, self.port, addrs, &mut self.pending) {
                            return (Err(err), self);
                        }
                    }
                    ip_to_multiaddr(sock_addr.ip(), sock_addr.port())
                }
                Err(err) => {
                    debug!("Failed to get local address of incoming socket: {:?}", err);
                    continue
                }
            };

            let remote_addr = ip_to_multiaddr(sock_addr.ip(), sock_addr.port());

            match $apply_config(&self.config, &sock) {
                Ok(()) => {
                    trace!("Incoming connection from {} at {}", remote_addr, local_addr);
                    self.pending.push_back(Ok(ListenerEvent::Upgrade {
                        upgrade: future::ok($tcp_trans_stream { inner: sock }),
                        local_addr,
                        remote_addr
                    }))
                }
                Err(err) => {
                    debug!("Error upgrading incoming connection from {}: {:?}", remote_addr, err);
                    self.pending.push_back(Ok(ListenerEvent::Upgrade {
                        upgrade: future::err(err),
                        local_addr,
                        remote_addr
                    }))
                }
            }
        }
    }
}

/// Wraps around a `TcpStream` and adds logging for important events.
#[cfg_attr(docsrs, doc(cfg(feature = $feature_name)))]
#[derive(Debug)]
pub struct $tcp_trans_stream {
    inner: $tcp_stream,
}

impl Drop for $tcp_trans_stream {
    fn drop(&mut self) {
        if let Ok(addr) = self.inner.peer_addr() {
            debug!("Dropped TCP connection to {:?}", addr);
        } else {
            debug!("Dropped TCP connection to undeterminate peer");
        }
    }
}

/// Applies the socket configuration parameters to a socket.
fn $apply_config(config: &$tcp_config, socket: &$tcp_stream) -> Result<(), io::Error> {
    if let Some(ttl) = config.ttl {
        socket.set_ttl(ttl)?;
    }

    if let Some(nodelay) = config.nodelay {
        socket.set_nodelay(nodelay)?;
    }

    Ok(())
}

};
}

#[cfg(feature = "async-std")]
codegen!("async-std", TcpConfig, TcpTransStream, TcpListenStream, apply_config_async_std, async_std::net::TcpStream, async_std::net::TcpListener);

#[cfg(feature = "tokio")]
codegen!("tokio", TokioTcpConfig, TokioTcpTransStream, TokioTcpListenStream, apply_config_tokio, tokio::net::TcpStream, tokio::net::TcpListener);

#[cfg(feature = "async-std")]
impl AsyncRead for TcpTransStream {
    fn poll_read(mut self: Pin<&mut Self>, cx: &mut Context, buf: &mut [u8]) -> Poll<Result<usize, io::Error>> {
        AsyncRead::poll_read(Pin::new(&mut self.inner), cx, buf)
    }
}

#[cfg(feature = "async-std")]
impl AsyncWrite for TcpTransStream {
    fn poll_write(mut self: Pin<&mut Self>, cx: &mut Context, buf: &[u8]) -> Poll<Result<usize, io::Error>> {
        AsyncWrite::poll_write(Pin::new(&mut self.inner), cx, buf)
    }

    fn poll_flush(mut self: Pin<&mut Self>, cx: &mut Context) -> Poll<Result<(), io::Error>> {
        AsyncWrite::poll_flush(Pin::new(&mut self.inner), cx)
    }

    fn poll_close(mut self: Pin<&mut Self>, cx: &mut Context) -> Poll<Result<(), io::Error>> {
        AsyncWrite::poll_close(Pin::new(&mut self.inner), cx)
    }
}

#[cfg(feature = "tokio")]
impl AsyncRead for TokioTcpTransStream {
    fn poll_read(mut self: Pin<&mut Self>, cx: &mut Context, buf: &mut [u8]) -> Poll<Result<usize, io::Error>> {
        tokio::io::AsyncRead::poll_read(Pin::new(&mut self.inner), cx, buf)
    }
}

#[cfg(feature = "tokio")]
impl AsyncWrite for TokioTcpTransStream {
    fn poll_write(mut self: Pin<&mut Self>, cx: &mut Context, buf: &[u8]) -> Poll<Result<usize, io::Error>> {
        tokio::io::AsyncWrite::poll_write(Pin::new(&mut self.inner), cx, buf)
    }

    fn poll_flush(mut self: Pin<&mut Self>, cx: &mut Context) -> Poll<Result<(), io::Error>> {
        tokio::io::AsyncWrite::poll_flush(Pin::new(&mut self.inner), cx)
    }

    fn poll_close(mut self: Pin<&mut Self>, cx: &mut Context) -> Poll<Result<(), io::Error>> {
        tokio::io::AsyncWrite::poll_shutdown(Pin::new(&mut self.inner), cx)
    }
}

// This type of logic should probably be moved into the multiaddr package
fn multiaddr_to_socketaddr(addr: &Multiaddr) -> Result<SocketAddr, ()> {
    let mut iter = addr.iter();
    let proto1 = iter.next().ok_or(())?;
    let proto2 = iter.next().ok_or(())?;

    if iter.next().is_some() {
        return Err(());
    }

    match (proto1, proto2) {
        (Protocol::Ip4(ip), Protocol::Tcp(port)) => Ok(SocketAddr::new(ip.into(), port)),
        (Protocol::Ip6(ip), Protocol::Tcp(port)) => Ok(SocketAddr::new(ip.into(), port)),
        _ => Err(()),
    }
}

<<<<<<< HEAD
/// Applies the socket configuration parameters to a socket.
fn apply_config(config: &TcpConfig, socket: &TcpStream) -> Result<(), io::Error> {
    if let Some(ttl) = config.ttl {
        socket.set_ttl(ttl)?;
    }

    if let Some(nodelay) = config.nodelay {
        socket.set_nodelay(nodelay)?;
    }

    Ok(())
=======
// Create a [`Multiaddr`] from the given IP address and port number.
fn ip_to_multiaddr(ip: IpAddr, port: u16) -> Multiaddr {
    let proto = match ip {
        IpAddr::V4(ip) => Protocol::Ip4(ip),
        IpAddr::V6(ip) => Protocol::Ip6(ip)
    };
    let it = iter::once(proto).chain(iter::once(Protocol::Tcp(port)));
    Multiaddr::from_iter(it)
}

// Collect all local host addresses and use the provided port number as listen port.
fn host_addresses(port: u16) -> io::Result<Vec<(IpAddr, IpNet, Multiaddr)>> {
    let mut addrs = Vec::new();
    for iface in get_if_addrs()? {
        let ip = iface.ip();
        let ma = ip_to_multiaddr(ip, port);
        let ipn = match iface.addr {
            IfAddr::V4(ip4) => {
                let prefix_len = (!u32::from_be_bytes(ip4.netmask.octets())).leading_zeros();
                let ipnet = Ipv4Net::new(ip4.ip, prefix_len as u8)
                    .expect("prefix_len is the number of bits in a u32, so can not exceed 32");
                IpNet::V4(ipnet)
            }
            IfAddr::V6(ip6) => {
                let prefix_len = (!u128::from_be_bytes(ip6.netmask.octets())).leading_zeros();
                let ipnet = Ipv6Net::new(ip6.ip, prefix_len as u8)
                    .expect("prefix_len is the number of bits in a u128, so can not exceed 128");
                IpNet::V6(ipnet)
            }
        };
        addrs.push((ip, ipn, ma))
    }
    Ok(addrs)
>>>>>>> f1f40956
}

/// Listen address information.
#[derive(Debug)]
enum Addresses {
    /// A specific address is used to listen.
    One(Multiaddr),
    /// A set of addresses is used to listen.
    Many(Vec<(IpAddr, IpNet, Multiaddr)>)
}

type Buffer<T> = VecDeque<Result<ListenerEvent<Ready<Result<T, io::Error>>>, io::Error>>;

// If we listen on all interfaces, find out to which interface the given
// socket address belongs. In case we think the address is new, check
// all host interfaces again and report new and expired listen addresses.
fn check_for_interface_changes<T>(
    socket_addr: &SocketAddr,
    listen_port: u16,
    listen_addrs: &mut Vec<(IpAddr, IpNet, Multiaddr)>,
    pending: &mut Buffer<T>
) -> Result<(), io::Error> {
    // Check for exact match:
    if listen_addrs.iter().find(|(ip, ..)| ip == &socket_addr.ip()).is_some() {
        return Ok(())
    }

    // No exact match => check netmask
    if listen_addrs.iter().find(|(_, net, _)| net.contains(&socket_addr.ip())).is_some() {
        return Ok(())
    }

    // The local IP address of this socket is new to us.
    // We check for changes in the set of host addresses and report new
    // and expired addresses.
    //
    // TODO: We do not detect expired addresses unless there is a new address.
    let old_listen_addrs = std::mem::replace(listen_addrs, host_addresses(&[Protocol::Tcp(listen_port)])?);

    // Check for addresses no longer in use.
    for (ip, _, ma) in old_listen_addrs.iter() {
        if listen_addrs.iter().find(|(i, ..)| i == ip).is_none() {
            debug!("Expired listen address: {}", ma);
            pending.push_back(Ok(ListenerEvent::AddressExpired(ma.clone())));
        }
    }

    // Check for new addresses.
    for (ip, _, ma) in listen_addrs.iter() {
        if old_listen_addrs.iter().find(|(i, ..)| i == ip).is_none() {
            debug!("New listen address: {}", ma);
            pending.push_back(Ok(ListenerEvent::NewAddress(ma.clone())));
        }
    }

    // We should now be able to find the local address, if not something
    // is seriously wrong and we report an error.
    if listen_addrs.iter()
        .find(|(ip, net, _)| ip == &socket_addr.ip() || net.contains(&socket_addr.ip()))
        .is_none()
    {
        let msg = format!("{} does not match any listen address", socket_addr.ip());
        return Err(io::Error::new(io::ErrorKind::Other, msg))
    }

    Ok(())
}

<<<<<<< HEAD
impl TcpListenStream {
    /// Takes ownership of the listener, and returns the next incoming event and the listener.
    async fn next(mut self) -> (Result<ListenerEvent<Ready<Result<TcpTransStream, io::Error>>>, io::Error>, Self) {
        loop {
            if let Some(event) = self.pending.pop_front() {
                return (event, self);
            }

            if let Some(pause) = self.pause.take() {
                let _ = pause.await;
            }

            // TODO: do we get the peer_addr at the same time?
            let (sock, _) = match self.stream.accept().await {
                Ok(s) => s,
                Err(e) => {
                    debug!("error accepting incoming connection: {}", e);
                    self.pause = Some(Delay::new(self.pause_duration));
                    return (Err(e), self);
                }
            };

            let sock_addr = match sock.peer_addr() {
                Ok(addr) => addr,
                Err(err) => {
                    debug!("Failed to get peer address: {:?}", err);
                    continue
                }
            };

            let local_addr = match sock.local_addr() {
                Ok(sock_addr) => {
                    if let Addresses::Many(ref mut addrs) = self.addrs {
                        if let Err(err) = check_for_interface_changes(&sock_addr, self.port, addrs, &mut self.pending) {
                            return (Err(err), self);
                        }
                    }
                    ip_to_multiaddr(sock_addr.ip(), &[Protocol::Tcp(sock_addr.port())])
                }
                Err(err) => {
                    debug!("Failed to get local address of incoming socket: {:?}", err);
                    continue
                }
            };

            let remote_addr = ip_to_multiaddr(sock_addr.ip(), &[Protocol::Tcp(sock_addr.port())]);

            match apply_config(&self.config, &sock) {
                Ok(()) => {
                    trace!("Incoming connection from {} at {}", remote_addr, local_addr);
                    self.pending.push_back(Ok(ListenerEvent::Upgrade {
                        upgrade: future::ok(TcpTransStream { inner: sock }),
                        local_addr,
                        remote_addr
                    }))
                }
                Err(err) => {
                    debug!("Error upgrading incoming connection from {}: {:?}", remote_addr, err);
                    self.pending.push_back(Ok(ListenerEvent::Upgrade {
                        upgrade: future::err(err),
                        local_addr,
                        remote_addr
                    }))
                }
            }
        }
    }
}

/// Wraps around a `TcpStream` and adds logging for important events.
#[derive(Debug)]
pub struct TcpTransStream {
    inner: TcpStream,
}

impl AsyncRead for TcpTransStream {
    fn poll_read(mut self: Pin<&mut Self>, cx: &mut Context, buf: &mut [u8]) -> Poll<Result<usize, io::Error>> {
        AsyncRead::poll_read(Pin::new(&mut self.inner), cx, buf)
    }
}

impl AsyncWrite for TcpTransStream {
    fn poll_write(mut self: Pin<&mut Self>, cx: &mut Context, buf: &[u8]) -> Poll<Result<usize, io::Error>> {
        AsyncWrite::poll_write(Pin::new(&mut self.inner), cx, buf)
    }

    fn poll_flush(mut self: Pin<&mut Self>, cx: &mut Context) -> Poll<Result<(), io::Error>> {
        AsyncWrite::poll_flush(Pin::new(&mut self.inner), cx)
    }

    fn poll_close(mut self: Pin<&mut Self>, cx: &mut Context) -> Poll<Result<(), io::Error>> {
        AsyncWrite::poll_close(Pin::new(&mut self.inner), cx)
    }
}

impl Drop for TcpTransStream {
    fn drop(&mut self) {
        if let Ok(addr) = self.inner.peer_addr() {
            debug!("Dropped TCP connection to {:?}", addr);
        } else {
            debug!("Dropped TCP connection to undeterminate peer");
        }
    }
}

=======
>>>>>>> f1f40956
#[cfg(test)]
mod tests {
    use futures::prelude::*;
    use libp2p_core::{Transport, multiaddr::{Multiaddr, Protocol}, transport::ListenerEvent};
    use std::net::{IpAddr, Ipv4Addr, SocketAddr};
    use super::multiaddr_to_socketaddr;
    #[cfg(feature = "async-std")]
    use super::TcpConfig;

    #[test]
    #[cfg(feature = "async-std")]
    fn wildcard_expansion() {
        let mut listener = TcpConfig::new()
            .listen_on("/ip4/0.0.0.0/tcp/0".parse().unwrap())
            .expect("listener");

        // Get the first address.
        let addr = futures::executor::block_on_stream(listener.by_ref())
            .next()
            .expect("some event")
            .expect("no error")
            .into_new_address()
            .expect("listen address");

        // Process all initial `NewAddress` events and make sure they
        // do not contain wildcard address or port.
        let server = listener
            .take_while(|event| match event.as_ref().unwrap() {
                ListenerEvent::NewAddress(a) => {
                    let mut iter = a.iter();
                    match iter.next().expect("ip address") {
                        Protocol::Ip4(ip) => assert!(!ip.is_unspecified()),
                        Protocol::Ip6(ip) => assert!(!ip.is_unspecified()),
                        other => panic!("Unexpected protocol: {}", other)
                    }
                    if let Protocol::Tcp(port) = iter.next().expect("port") {
                        assert_ne!(0, port)
                    } else {
                        panic!("No TCP port in address: {}", a)
                    }
                    futures::future::ready(true)
                }
                _ => futures::future::ready(false)
            })
            .for_each(|_| futures::future::ready(()));

        let client = TcpConfig::new().dial(addr).expect("dialer");
        async_std::task::block_on(futures::future::join(server, client)).1.unwrap();
    }

    #[test]
    fn multiaddr_to_tcp_conversion() {
        use std::net::Ipv6Addr;

        assert!(
            multiaddr_to_socketaddr(&"/ip4/127.0.0.1/udp/1234".parse::<Multiaddr>().unwrap())
                .is_err()
        );

        assert_eq!(
            multiaddr_to_socketaddr(&"/ip4/127.0.0.1/tcp/12345".parse::<Multiaddr>().unwrap()),
            Ok(SocketAddr::new(
                IpAddr::V4(Ipv4Addr::new(127, 0, 0, 1)),
                12345,
            ))
        );
        assert_eq!(
            multiaddr_to_socketaddr(
                &"/ip4/255.255.255.255/tcp/8080"
                    .parse::<Multiaddr>()
                    .unwrap()
            ),
            Ok(SocketAddr::new(
                IpAddr::V4(Ipv4Addr::new(255, 255, 255, 255)),
                8080,
            ))
        );
        assert_eq!(
            multiaddr_to_socketaddr(&"/ip6/::1/tcp/12345".parse::<Multiaddr>().unwrap()),
            Ok(SocketAddr::new(
                IpAddr::V6(Ipv6Addr::new(0, 0, 0, 0, 0, 0, 0, 1)),
                12345,
            ))
        );
        assert_eq!(
            multiaddr_to_socketaddr(
                &"/ip6/ffff:ffff:ffff:ffff:ffff:ffff:ffff:ffff/tcp/8080"
                    .parse::<Multiaddr>()
                    .unwrap()
            ),
            Ok(SocketAddr::new(
                IpAddr::V6(Ipv6Addr::new(
                    65535, 65535, 65535, 65535, 65535, 65535, 65535, 65535,
                )),
                8080,
            ))
        );
    }

    #[test]
    #[cfg(feature = "async-std")]
    fn communicating_between_dialer_and_listener() {
        let (ready_tx, ready_rx) = futures::channel::oneshot::channel();
        let mut ready_tx = Some(ready_tx);

        async_std::task::spawn(async move {
            let addr = "/ip4/127.0.0.1/tcp/0".parse::<Multiaddr>().unwrap();
            let tcp = TcpConfig::new();
            let mut listener = tcp.listen_on(addr).unwrap();

            loop {
                match listener.next().await.unwrap().unwrap() {
                    ListenerEvent::NewAddress(listen_addr) => {
                        ready_tx.take().unwrap().send(listen_addr).unwrap();
                    },
                    ListenerEvent::Upgrade { upgrade, .. } => {
                        let mut upgrade = upgrade.await.unwrap();
                        let mut buf = [0u8; 3];
                        upgrade.read_exact(&mut buf).await.unwrap();
                        assert_eq!(buf, [1, 2, 3]);
                        upgrade.write_all(&[4, 5, 6]).await.unwrap();
                    },
                    _ => unreachable!()
                }
            }
        });

        async_std::task::block_on(async move {
            let addr = ready_rx.await.unwrap();
            let tcp = TcpConfig::new();

            // Obtain a future socket through dialing
            let mut socket = tcp.dial(addr.clone()).unwrap().await.unwrap();
            socket.write_all(&[0x1, 0x2, 0x3]).await.unwrap();

            let mut buf = [0u8; 3];
            socket.read_exact(&mut buf).await.unwrap();
            assert_eq!(buf, [4, 5, 6]);
        });
    }

    #[test]
    #[cfg(feature = "async-std")]
    fn replace_port_0_in_returned_multiaddr_ipv4() {
        let tcp = TcpConfig::new();

        let addr = "/ip4/127.0.0.1/tcp/0".parse::<Multiaddr>().unwrap();
        assert!(addr.to_string().contains("tcp/0"));

        let new_addr = futures::executor::block_on_stream(tcp.listen_on(addr).unwrap())
            .next()
            .expect("some event")
            .expect("no error")
            .into_new_address()
            .expect("listen address");

        assert!(!new_addr.to_string().contains("tcp/0"));
    }

    #[test]
    #[cfg(feature = "async-std")]
    fn replace_port_0_in_returned_multiaddr_ipv6() {
        let tcp = TcpConfig::new();

        let addr: Multiaddr = "/ip6/::1/tcp/0".parse().unwrap();
        assert!(addr.to_string().contains("tcp/0"));

        let new_addr = futures::executor::block_on_stream(tcp.listen_on(addr).unwrap())
            .next()
            .expect("some event")
            .expect("no error")
            .into_new_address()
            .expect("listen address");

        assert!(!new_addr.to_string().contains("tcp/0"));
    }

    #[test]
    #[cfg(feature = "async-std")]
    fn larger_addr_denied() {
        let tcp = TcpConfig::new();

        let addr = "/ip4/127.0.0.1/tcp/12345/tcp/12345"
            .parse::<Multiaddr>()
            .unwrap();
        assert!(tcp.listen_on(addr).is_err());
    }
}<|MERGE_RESOLUTION|>--- conflicted
+++ resolved
@@ -238,7 +238,7 @@
                             return (Err(err), self);
                         }
                     }
-                    ip_to_multiaddr(sock_addr.ip(), sock_addr.port())
+                    ip_to_multiaddr(sock_addr.ip(), &[Protocol::Tcp(sock_addr.port())])
                 }
                 Err(err) => {
                     debug!("Failed to get local address of incoming socket: {:?}", err);
@@ -246,7 +246,7 @@
                 }
             };
 
-            let remote_addr = ip_to_multiaddr(sock_addr.ip(), sock_addr.port());
+            let remote_addr = ip_to_multiaddr(sock_addr.ip(), &[Protocol::Tcp(sock_addr.port())]);
 
             match $apply_config(&self.config, &sock) {
                 Ok(()) => {
@@ -368,55 +368,6 @@
         (Protocol::Ip6(ip), Protocol::Tcp(port)) => Ok(SocketAddr::new(ip.into(), port)),
         _ => Err(()),
     }
-}
-
-<<<<<<< HEAD
-/// Applies the socket configuration parameters to a socket.
-fn apply_config(config: &TcpConfig, socket: &TcpStream) -> Result<(), io::Error> {
-    if let Some(ttl) = config.ttl {
-        socket.set_ttl(ttl)?;
-    }
-
-    if let Some(nodelay) = config.nodelay {
-        socket.set_nodelay(nodelay)?;
-    }
-
-    Ok(())
-=======
-// Create a [`Multiaddr`] from the given IP address and port number.
-fn ip_to_multiaddr(ip: IpAddr, port: u16) -> Multiaddr {
-    let proto = match ip {
-        IpAddr::V4(ip) => Protocol::Ip4(ip),
-        IpAddr::V6(ip) => Protocol::Ip6(ip)
-    };
-    let it = iter::once(proto).chain(iter::once(Protocol::Tcp(port)));
-    Multiaddr::from_iter(it)
-}
-
-// Collect all local host addresses and use the provided port number as listen port.
-fn host_addresses(port: u16) -> io::Result<Vec<(IpAddr, IpNet, Multiaddr)>> {
-    let mut addrs = Vec::new();
-    for iface in get_if_addrs()? {
-        let ip = iface.ip();
-        let ma = ip_to_multiaddr(ip, port);
-        let ipn = match iface.addr {
-            IfAddr::V4(ip4) => {
-                let prefix_len = (!u32::from_be_bytes(ip4.netmask.octets())).leading_zeros();
-                let ipnet = Ipv4Net::new(ip4.ip, prefix_len as u8)
-                    .expect("prefix_len is the number of bits in a u32, so can not exceed 32");
-                IpNet::V4(ipnet)
-            }
-            IfAddr::V6(ip6) => {
-                let prefix_len = (!u128::from_be_bytes(ip6.netmask.octets())).leading_zeros();
-                let ipnet = Ipv6Net::new(ip6.ip, prefix_len as u8)
-                    .expect("prefix_len is the number of bits in a u128, so can not exceed 128");
-                IpNet::V6(ipnet)
-            }
-        };
-        addrs.push((ip, ipn, ma))
-    }
-    Ok(addrs)
->>>>>>> f1f40956
 }
 
 /// Listen address information.
@@ -485,114 +436,6 @@
     Ok(())
 }
 
-<<<<<<< HEAD
-impl TcpListenStream {
-    /// Takes ownership of the listener, and returns the next incoming event and the listener.
-    async fn next(mut self) -> (Result<ListenerEvent<Ready<Result<TcpTransStream, io::Error>>>, io::Error>, Self) {
-        loop {
-            if let Some(event) = self.pending.pop_front() {
-                return (event, self);
-            }
-
-            if let Some(pause) = self.pause.take() {
-                let _ = pause.await;
-            }
-
-            // TODO: do we get the peer_addr at the same time?
-            let (sock, _) = match self.stream.accept().await {
-                Ok(s) => s,
-                Err(e) => {
-                    debug!("error accepting incoming connection: {}", e);
-                    self.pause = Some(Delay::new(self.pause_duration));
-                    return (Err(e), self);
-                }
-            };
-
-            let sock_addr = match sock.peer_addr() {
-                Ok(addr) => addr,
-                Err(err) => {
-                    debug!("Failed to get peer address: {:?}", err);
-                    continue
-                }
-            };
-
-            let local_addr = match sock.local_addr() {
-                Ok(sock_addr) => {
-                    if let Addresses::Many(ref mut addrs) = self.addrs {
-                        if let Err(err) = check_for_interface_changes(&sock_addr, self.port, addrs, &mut self.pending) {
-                            return (Err(err), self);
-                        }
-                    }
-                    ip_to_multiaddr(sock_addr.ip(), &[Protocol::Tcp(sock_addr.port())])
-                }
-                Err(err) => {
-                    debug!("Failed to get local address of incoming socket: {:?}", err);
-                    continue
-                }
-            };
-
-            let remote_addr = ip_to_multiaddr(sock_addr.ip(), &[Protocol::Tcp(sock_addr.port())]);
-
-            match apply_config(&self.config, &sock) {
-                Ok(()) => {
-                    trace!("Incoming connection from {} at {}", remote_addr, local_addr);
-                    self.pending.push_back(Ok(ListenerEvent::Upgrade {
-                        upgrade: future::ok(TcpTransStream { inner: sock }),
-                        local_addr,
-                        remote_addr
-                    }))
-                }
-                Err(err) => {
-                    debug!("Error upgrading incoming connection from {}: {:?}", remote_addr, err);
-                    self.pending.push_back(Ok(ListenerEvent::Upgrade {
-                        upgrade: future::err(err),
-                        local_addr,
-                        remote_addr
-                    }))
-                }
-            }
-        }
-    }
-}
-
-/// Wraps around a `TcpStream` and adds logging for important events.
-#[derive(Debug)]
-pub struct TcpTransStream {
-    inner: TcpStream,
-}
-
-impl AsyncRead for TcpTransStream {
-    fn poll_read(mut self: Pin<&mut Self>, cx: &mut Context, buf: &mut [u8]) -> Poll<Result<usize, io::Error>> {
-        AsyncRead::poll_read(Pin::new(&mut self.inner), cx, buf)
-    }
-}
-
-impl AsyncWrite for TcpTransStream {
-    fn poll_write(mut self: Pin<&mut Self>, cx: &mut Context, buf: &[u8]) -> Poll<Result<usize, io::Error>> {
-        AsyncWrite::poll_write(Pin::new(&mut self.inner), cx, buf)
-    }
-
-    fn poll_flush(mut self: Pin<&mut Self>, cx: &mut Context) -> Poll<Result<(), io::Error>> {
-        AsyncWrite::poll_flush(Pin::new(&mut self.inner), cx)
-    }
-
-    fn poll_close(mut self: Pin<&mut Self>, cx: &mut Context) -> Poll<Result<(), io::Error>> {
-        AsyncWrite::poll_close(Pin::new(&mut self.inner), cx)
-    }
-}
-
-impl Drop for TcpTransStream {
-    fn drop(&mut self) {
-        if let Ok(addr) = self.inner.peer_addr() {
-            debug!("Dropped TCP connection to {:?}", addr);
-        } else {
-            debug!("Dropped TCP connection to undeterminate peer");
-        }
-    }
-}
-
-=======
->>>>>>> f1f40956
 #[cfg(test)]
 mod tests {
     use futures::prelude::*;
