--- conflicted
+++ resolved
@@ -13,17 +13,9 @@
 async-io-crate = { package = "async-io", version = "1.2.0", optional = true }
 futures = "0.3.8"
 futures-timer = "3.0"
-<<<<<<< HEAD
-if-addrs = "0.6.4"
-ipnet = "2.1.0"
-libp2p-core = { version = "0.25.0", path = "../../core" }
-log = "0.4.1"
-socket2 = { version = "0.3.12" }
-tokio = { version = "0.3", default-features = false, features = ["net"], optional = true }
-=======
 if-watch = { version = "0.1.4", optional = true }
 if-addrs = { version = "0.6.4", optional = true }
-ipnet = "2.0.0"
+ipnet = "2.1.0"
 libc = "0.2.80"
 libp2p-core = { version = "0.27.0", path = "../../core" }
 log = "0.4.11"
@@ -34,7 +26,6 @@
 default = ["async-io"]
 tokio = ["tokio-crate", "if-addrs"]
 async-io = ["async-io-crate", "if-watch"]
->>>>>>> 6400719a
 
 [dev-dependencies]
 async-std = { version = "1.6.5", features = ["attributes"] }
