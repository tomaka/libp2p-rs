--- conflicted
+++ resolved
@@ -67,11 +67,7 @@
 where
     C: AsyncRead + AsyncWrite,
     F: Fn(C) -> O,
-<<<<<<< HEAD
-    O: Future<Output = Result<A, E>> + Unpin
-=======
     O: Future<Output = Result<A, E>>,
->>>>>>> d8bafc1f
 {
     type Output = A;
     type Error = E;
@@ -87,11 +83,7 @@
 where
     C: AsyncRead + AsyncWrite,
     F: Fn(C) -> O,
-<<<<<<< HEAD
-    O: Future<Output = Result<A, E>> + Unpin
-=======
     O: Future<Output = Result<A, E>>,
->>>>>>> d8bafc1f
 {
     type Output = A;
     type Error = E;
