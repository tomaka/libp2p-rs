[package]
name = "libp2p-ping"
edition = "2018"
description = "Ping protocol for libp2p"
version = "0.15.0"
authors = ["Parity Technologies <admin@parity.io>"]
license = "MIT"
repository = "https://github.com/libp2p/rust-libp2p"
keywords = ["peer-to-peer", "libp2p", "networking"]
categories = ["network-programming", "asynchronous"]

[dependencies]
futures = "0.3.1"
libp2p-core = { version = "0.15.0", path = "../../core" }
libp2p-swarm = { version = "0.5.0", path = "../../swarm" }
log = "0.4.1"
rand = "0.7.2"
void = "1.0"
wasm-timer = "0.2"

[dev-dependencies]
<<<<<<< HEAD
async-std = "1.4.0"
libp2p-tcp = { version = "0.14.0-alpha.1", path = "../../transports/tcp" }
libp2p-secio = { version = "0.14.0-alpha.1", path = "../../protocols/secio" }
libp2p-yamux = { version = "0.14.0-alpha.1", path = "../../muxers/yamux" }
=======
async-std = "1.0"
libp2p-tcp = { version = "0.15.0", path = "../../transports/tcp" }
libp2p-secio = { version = "0.15.0", path = "../../protocols/secio" }
libp2p-yamux = { version = "0.15.0", path = "../../muxers/yamux" }
>>>>>>> f1f40956
quickcheck = "0.9.0"<|MERGE_RESOLUTION|>--- conflicted
+++ resolved
@@ -19,15 +19,8 @@
 wasm-timer = "0.2"
 
 [dev-dependencies]
-<<<<<<< HEAD
-async-std = "1.4.0"
-libp2p-tcp = { version = "0.14.0-alpha.1", path = "../../transports/tcp" }
-libp2p-secio = { version = "0.14.0-alpha.1", path = "../../protocols/secio" }
-libp2p-yamux = { version = "0.14.0-alpha.1", path = "../../muxers/yamux" }
-=======
 async-std = "1.0"
 libp2p-tcp = { version = "0.15.0", path = "../../transports/tcp" }
 libp2p-secio = { version = "0.15.0", path = "../../protocols/secio" }
 libp2p-yamux = { version = "0.15.0", path = "../../muxers/yamux" }
->>>>>>> f1f40956
 quickcheck = "0.9.0"