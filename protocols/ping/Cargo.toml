--- conflicted
+++ resolved
@@ -15,16 +15,9 @@
 libp2p-swarm = { version = "0.3.0", path = "../../swarm" }
 log = "0.4.1"
 multiaddr = { package = "parity-multiaddr", version = "0.5.0", path = "../../misc/multiaddr" }
-<<<<<<< HEAD
 futures-preview = "0.3.0-alpha.18"
-rand = "0.6"
+rand = "0.7.2"
 wasm-timer = "0.2"
-=======
-futures = "0.1"
-rand = "0.7.2"
-tokio-io = "0.1"
-wasm-timer = "0.1"
->>>>>>> b3b9081f
 void = "1.0"
 
 [dev-dependencies]
