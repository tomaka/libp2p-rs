[package]
name = "libp2p-kad"
edition = "2018"
description = "Kademlia protocol for libp2p"
version = "0.13.0"
authors = ["Parity Technologies <admin@parity.io>"]
license = "MIT"
repository = "https://github.com/libp2p/rust-libp2p"
keywords = ["peer-to-peer", "libp2p", "networking"]
categories = ["network-programming", "asynchronous"]

[dependencies]
arrayvec = "0.5.1"
bytes = "0.4"
either = "1.5"
fnv = "1.0"
futures_codec = "0.3.0"
futures-preview = "0.3.0-alpha.18"
log = "0.4"
libp2p-core = { version = "0.13.0", path = "../../core" }
libp2p-swarm = { version = "0.3.0", path = "../../swarm" }
multiaddr = { package = "parity-multiaddr", version = "0.5.0", path = "../../misc/multiaddr" }
<<<<<<< HEAD
multihash = { package = "parity-multihash", version = "0.1.0", path = "../../misc/multihash" }
protobuf = "2.8"
rand = "0.6.0"
=======
multihash = { package = "parity-multihash", version = "0.1.4", path = "../../misc/multihash" }
protobuf = "2.8"
rand = "0.7.2"
>>>>>>> b3b9081f
sha2 = "0.8.0"
smallvec = "0.6"
wasm-timer = "0.2"
uint = "0.8"
unsigned-varint = { version = "0.2.3", features = ["futures-codec"] }
void = "1.0"

[dev-dependencies]
<<<<<<< HEAD
libp2p-secio = { version = "0.12.0", path = "../secio" }
libp2p-tcp = { version = "0.12.0", path = "../../transports/tcp" }
libp2p-yamux = { version = "0.12.0", path = "../../muxers/yamux" }
quickcheck = "0.8"
rand = "0.6.0"
=======
libp2p-secio = { version = "0.13.0", path = "../secio" }
libp2p-tcp = { version = "0.13.0", path = "../../transports/tcp" }
libp2p-yamux = { version = "0.13.0", path = "../../muxers/yamux" }
quickcheck = "0.9.0"
rand = "0.7.2"
tokio = "0.1"
>>>>>>> b3b9081f
<|MERGE_RESOLUTION|>--- conflicted
+++ resolved
@@ -20,15 +20,9 @@
 libp2p-core = { version = "0.13.0", path = "../../core" }
 libp2p-swarm = { version = "0.3.0", path = "../../swarm" }
 multiaddr = { package = "parity-multiaddr", version = "0.5.0", path = "../../misc/multiaddr" }
-<<<<<<< HEAD
-multihash = { package = "parity-multihash", version = "0.1.0", path = "../../misc/multihash" }
-protobuf = "2.8"
-rand = "0.6.0"
-=======
 multihash = { package = "parity-multihash", version = "0.1.4", path = "../../misc/multihash" }
 protobuf = "2.8"
 rand = "0.7.2"
->>>>>>> b3b9081f
 sha2 = "0.8.0"
 smallvec = "0.6"
 wasm-timer = "0.2"
@@ -37,17 +31,8 @@
 void = "1.0"
 
 [dev-dependencies]
-<<<<<<< HEAD
-libp2p-secio = { version = "0.12.0", path = "../secio" }
-libp2p-tcp = { version = "0.12.0", path = "../../transports/tcp" }
-libp2p-yamux = { version = "0.12.0", path = "../../muxers/yamux" }
-quickcheck = "0.8"
-rand = "0.6.0"
-=======
 libp2p-secio = { version = "0.13.0", path = "../secio" }
 libp2p-tcp = { version = "0.13.0", path = "../../transports/tcp" }
 libp2p-yamux = { version = "0.13.0", path = "../../muxers/yamux" }
 quickcheck = "0.9.0"
-rand = "0.7.2"
-tokio = "0.1"
->>>>>>> b3b9081f
+rand = "0.7.2"