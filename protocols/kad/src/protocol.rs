--- conflicted
+++ resolved
@@ -363,28 +363,12 @@
             })
         }
 
-<<<<<<< HEAD
         (protobuf_structs::dht::Message_MessageType::FIND_NODE, Endpoint::Dialer) => {
             let key = PeerId::from_bytes(message.take_key())
                 .map_err(|_| IoError::new(IoErrorKind::InvalidData, "invalid peer id in FIND_NODE"))?;
             Ok(KadMsg::FindNodeReq {
                 key,
             })
-=======
-            } else {
-                // TODO: for now we don't parse the peer properly, so it is possible that we get
-                //       parsing errors for peers even when they are valid; we ignore these
-                //       errors for now, but ultimately we should just error altogether
-                let closer_peers = message.mut_closerPeers()
-                    .iter_mut()
-                    .filter_map(|peer| KadPeer::from_peer(peer).ok())
-                    .collect::<Vec<_>>();
-
-                Ok(KadMsg::FindNodeRes {
-                    closer_peers,
-                })
-            }
->>>>>>> 1b4dada4
         }
 
         (protobuf_structs::dht::Message_MessageType::FIND_NODE, Endpoint::Listener) => {
@@ -393,7 +377,6 @@
                 .filter_map(|peer| KadPeer::from_peer(peer).ok())
                 .collect::<Vec<_>>();
 
-<<<<<<< HEAD
             Ok(KadMsg::FindNodeRes {
                 closer_peers,
             })
@@ -405,26 +388,6 @@
             Ok(KadMsg::GetProvidersReq {
                 key,
             })
-=======
-            } else {
-                // TODO: for now we don't parse the peer properly, so it is possible that we get
-                //       parsing errors for peers even when they are valid; we ignore these
-                //       errors for now, but ultimately we should just error altogether
-                let closer_peers = message.mut_closerPeers()
-                    .iter_mut()
-                    .filter_map(|peer| KadPeer::from_peer(peer).ok())
-                    .collect::<Vec<_>>();
-                let provider_peers = message.mut_providerPeers()
-                    .iter_mut()
-                    .filter_map(|peer| KadPeer::from_peer(peer).ok())
-                    .collect::<Vec<_>>();
-
-                Ok(KadMsg::GetProvidersRes {
-                    closer_peers,
-                    provider_peers,
-                })
-            }
->>>>>>> 1b4dada4
         }
 
         (protobuf_structs::dht::Message_MessageType::GET_PROVIDERS, Endpoint::Listener) => {
