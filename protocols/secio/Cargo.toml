[package]
name = "libp2p-secio"
edition = "2018"
description = "Secio encryption protocol for libp2p"
version = "0.13.0"
authors = ["Parity Technologies <admin@parity.io>"]
license = "MIT"
repository = "https://github.com/libp2p/rust-libp2p"
keywords = ["peer-to-peer", "libp2p", "networking"]
categories = ["network-programming", "asynchronous"]

[dependencies]
bytes = "0.4"
<<<<<<< HEAD
futures-preview = "0.3.0-alpha.18"
futures_codec = "0.3.0"
libp2p-core = { version = "0.12.0", path = "../../core" }
=======
futures = "0.1"
libp2p-core = { version = "0.13.0", path = "../../core" }
>>>>>>> b3b9081f
log = "0.4.6"
protobuf = "2.8"
rand = "0.6.5"
aes-ctr = "0.3"
aesni = { version = "0.6", features = ["nocheck"], optional = true }
twofish = "0.2.0"
ctr = "0.3"
lazy_static = "1.2.0"
rw-stream-sink = { version = "0.1.1", path = "../../misc/rw-stream-sink" }
<<<<<<< HEAD
=======
tokio-io = "0.1.0"
tokio-codec = "0.1.1"
>>>>>>> b3b9081f
sha2 = "0.8.0"
hmac = "0.7.0"
unsigned-varint = { version = "0.2.3", features = ["futures-codec"] }

[target.'cfg(not(target_arch = "wasm32"))'.dependencies]
<<<<<<< HEAD
ring = { version = "^0.16", features = ["alloc"], default-features = false }
untrusted = { version = "0.6" }
=======
ring = { version = "0.16.9", features = ["alloc"], default-features = false }
untrusted = "0.7.0"
>>>>>>> b3b9081f

[target.'cfg(target_arch = "wasm32")'.dependencies]
js-sys = "0.3.10"
parity-send-wrapper = "0.1"
wasm-bindgen = "0.2.33"
wasm-bindgen-futures = "0.3.10"
web-sys = { version = "0.3.10", features = ["Crypto", "CryptoKey", "SubtleCrypto", "Window"] }

[features]
default = ["secp256k1"]
secp256k1 = []
aes-all = ["aesni"]

[dev-dependencies]
<<<<<<< HEAD
async-std = "0.99"
criterion = "0.2"
libp2p-mplex = { version = "0.12.0", path = "../../muxers/mplex" }
libp2p-tcp = { version = "0.12.0", path = "../../transports/tcp" }
=======
criterion = "0.3.0"
libp2p-tcp = { version = "0.13.0", path = "../../transports/tcp" }
libp2p-mplex = { version = "0.13.0", path = "../../muxers/mplex" }
tokio = "0.1"
tokio-tcp = "0.1"
>>>>>>> b3b9081f

[[bench]]
name = "bench"
harness = false<|MERGE_RESOLUTION|>--- conflicted
+++ resolved
@@ -11,14 +11,9 @@
 
 [dependencies]
 bytes = "0.4"
-<<<<<<< HEAD
 futures-preview = "0.3.0-alpha.18"
 futures_codec = "0.3.0"
-libp2p-core = { version = "0.12.0", path = "../../core" }
-=======
-futures = "0.1"
 libp2p-core = { version = "0.13.0", path = "../../core" }
->>>>>>> b3b9081f
 log = "0.4.6"
 protobuf = "2.8"
 rand = "0.6.5"
@@ -28,23 +23,13 @@
 ctr = "0.3"
 lazy_static = "1.2.0"
 rw-stream-sink = { version = "0.1.1", path = "../../misc/rw-stream-sink" }
-<<<<<<< HEAD
-=======
-tokio-io = "0.1.0"
-tokio-codec = "0.1.1"
->>>>>>> b3b9081f
 sha2 = "0.8.0"
 hmac = "0.7.0"
 unsigned-varint = { version = "0.2.3", features = ["futures-codec"] }
 
 [target.'cfg(not(target_arch = "wasm32"))'.dependencies]
-<<<<<<< HEAD
-ring = { version = "^0.16", features = ["alloc"], default-features = false }
-untrusted = { version = "0.6" }
-=======
 ring = { version = "0.16.9", features = ["alloc"], default-features = false }
 untrusted = "0.7.0"
->>>>>>> b3b9081f
 
 [target.'cfg(target_arch = "wasm32")'.dependencies]
 js-sys = "0.3.10"
@@ -59,18 +44,10 @@
 aes-all = ["aesni"]
 
 [dev-dependencies]
-<<<<<<< HEAD
 async-std = "0.99"
-criterion = "0.2"
-libp2p-mplex = { version = "0.12.0", path = "../../muxers/mplex" }
-libp2p-tcp = { version = "0.12.0", path = "../../transports/tcp" }
-=======
 criterion = "0.3.0"
+libp2p-mplex = { version = "0.13.0", path = "../../muxers/mplex" }
 libp2p-tcp = { version = "0.13.0", path = "../../transports/tcp" }
-libp2p-mplex = { version = "0.13.0", path = "../../muxers/mplex" }
-tokio = "0.1"
-tokio-tcp = "0.1"
->>>>>>> b3b9081f
 
 [[bench]]
 name = "bench"
