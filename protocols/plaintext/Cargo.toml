[package]
name = "libp2p-plaintext"
edition = "2018"
description = "Plaintext encryption dummy protocol for libp2p"
version = "0.13.0"
authors = ["Parity Technologies <admin@parity.io>"]
license = "MIT"
repository = "https://github.com/libp2p/rust-libp2p"
keywords = ["peer-to-peer", "libp2p", "networking"]
categories = ["network-programming", "asynchronous"]

[dependencies]
<<<<<<< HEAD
bytes = "0.4"
futures-preview = "0.3.0-alpha.18"
libp2p-core = { version = "0.12.0", path = "../../core" }
log = "0.4.6"
void = "1"
tokio-io = "0.1.12"
protobuf = "2.3"
=======
futures = "0.1.29"
libp2p-core = { version = "0.13.0", path = "../../core" }
bytes = "0.4.12"
log = "0.4.8"
void = "1.0.2"
tokio-io = "0.1.12"
protobuf = "2.8.1"
>>>>>>> b3b9081f
rw-stream-sink = { version = "0.1.1", path = "../../misc/rw-stream-sink" }<|MERGE_RESOLUTION|>--- conflicted
+++ resolved
@@ -10,21 +10,11 @@
 categories = ["network-programming", "asynchronous"]
 
 [dependencies]
-<<<<<<< HEAD
-bytes = "0.4"
+bytes = "0.4.12"
 futures-preview = "0.3.0-alpha.18"
-libp2p-core = { version = "0.12.0", path = "../../core" }
-log = "0.4.6"
+libp2p-core = { version = "0.13.0", path = "../../core" }
+log = "0.4.8"
 void = "1"
 tokio-io = "0.1.12"
-protobuf = "2.3"
-=======
-futures = "0.1.29"
-libp2p-core = { version = "0.13.0", path = "../../core" }
-bytes = "0.4.12"
-log = "0.4.8"
-void = "1.0.2"
-tokio-io = "0.1.12"
 protobuf = "2.8.1"
->>>>>>> b3b9081f
 rw-stream-sink = { version = "0.1.1", path = "../../misc/rw-stream-sink" }