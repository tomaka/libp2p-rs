[package]
name = "libp2p-floodsub"
edition = "2018"
description = "Floodsub protocol for libp2p"
version = "0.13.0"
authors = ["Parity Technologies <admin@parity.io>"]
license = "MIT"
repository = "https://github.com/libp2p/rust-libp2p"
keywords = ["peer-to-peer", "libp2p", "networking"]
categories = ["network-programming", "asynchronous"]

[dependencies]
bs58 = "0.3.0"
bytes = "0.4"
cuckoofilter = "0.3.2"
fnv = "1.0"
<<<<<<< HEAD
futures-preview = "0.3.0-alpha.18"
libp2p-core = { version = "0.12.0", path = "../../core" }
libp2p-swarm = { version = "0.2.0", path = "../../swarm" }
=======
futures = "0.1"
libp2p-core = { version = "0.13.0", path = "../../core" }
libp2p-swarm = { version = "0.3.0", path = "../../swarm" }
>>>>>>> b3b9081f
protobuf = "2.8"
rand = "0.6"
smallvec = "0.6.5"<|MERGE_RESOLUTION|>--- conflicted
+++ resolved
@@ -14,15 +14,9 @@
 bytes = "0.4"
 cuckoofilter = "0.3.2"
 fnv = "1.0"
-<<<<<<< HEAD
 futures-preview = "0.3.0-alpha.18"
-libp2p-core = { version = "0.12.0", path = "../../core" }
-libp2p-swarm = { version = "0.2.0", path = "../../swarm" }
-=======
-futures = "0.1"
 libp2p-core = { version = "0.13.0", path = "../../core" }
 libp2p-swarm = { version = "0.3.0", path = "../../swarm" }
->>>>>>> b3b9081f
 protobuf = "2.8"
 rand = "0.6"
 smallvec = "0.6.5"