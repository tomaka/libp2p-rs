// Copyright 2018 Parity Technologies (UK) Ltd.
//
// Permission is hereby granted, free of charge, to any person obtaining a
// copy of this software and associated documentation files (the "Software"),
// to deal in the Software without restriction, including without limitation
// the rights to use, copy, modify, merge, publish, distribute, sublicense,
// and/or sell copies of the Software, and to permit persons to whom the
// Software is furnished to do so, subject to the following conditions:
//
// The above copyright notice and this permission notice shall be included in
// all copies or substantial portions of the Software.
//
// THE SOFTWARE IS PROVIDED "AS IS", WITHOUT WARRANTY OF ANY KIND, EXPRESS
// OR IMPLIED, INCLUDING BUT NOT LIMITED TO THE WARRANTIES OF MERCHANTABILITY,
// FITNESS FOR A PARTICULAR PURPOSE AND NONINFRINGEMENT. IN NO EVENT SHALL THE
// AUTHORS OR COPYRIGHT HOLDERS BE LIABLE FOR ANY CLAIM, DAMAGES OR OTHER
// LIABILITY, WHETHER IN AN ACTION OF CONTRACT, TORT OR OTHERWISE, ARISING
// FROM, OUT OF OR IN CONNECTION WITH THE SOFTWARE OR THE USE OR OTHER
// DEALINGS IN THE SOFTWARE.

use crate::rpc_proto;
use crate::topic::TopicHash;
use futures::prelude::*;
use libp2p_core::{InboundUpgrade, OutboundUpgrade, UpgradeInfo, PeerId, upgrade};
use prost::Message;
use std::{error, fmt, io, iter, pin::Pin};

/// Implementation of `ConnectionUpgrade` for the floodsub protocol.
#[derive(Debug, Clone, Default)]
pub struct FloodsubConfig {}

impl FloodsubConfig {
    /// Builds a new `FloodsubConfig`.
    pub fn new() -> FloodsubConfig {
        FloodsubConfig {}
    }
}

impl UpgradeInfo for FloodsubConfig {
    type Info = &'static [u8];
    type InfoIter = iter::Once<Self::Info>;

    fn protocol_info(&self) -> Self::InfoIter {
        iter::once(b"/floodsub/1.0.0")
    }
}

impl<TSocket> InboundUpgrade<TSocket> for FloodsubConfig
where
    TSocket: AsyncRead + AsyncWrite + Send + Unpin + 'static,
{
    type Output = FloodsubRpc;
    type Error = FloodsubDecodeError;
    type Future = Pin<Box<dyn Future<Output = Result<Self::Output, Self::Error>> + Send>>;

    fn upgrade_inbound(self, mut socket: TSocket, _: Self::Info) -> Self::Future {
        Box::pin(async move {
            let packet = upgrade::read_one(&mut socket, 2048).await?;
            let rpc = rpc_proto::Rpc::decode(&packet[..])?;

            let mut messages = Vec::with_capacity(rpc.publish.len());
            for publish in rpc.publish.into_iter() {
                messages.push(FloodsubMessage {
                    source: PeerId::from_bytes(publish.from.unwrap_or_default()).map_err(|_| {
                        FloodsubDecodeError::InvalidPeerId
                    })?,
                    data: publish.data.unwrap_or_default(),
                    sequence_number: publish.seqno.unwrap_or_default(),
                    topics: publish.topic_ids
                        .into_iter()
                        .map(TopicHash::from_raw)
                        .collect(),
                });
            }

            Ok(FloodsubRpc {
                messages,
                subscriptions: rpc.subscriptions
                    .into_iter()
                    .map(|sub| FloodsubSubscription {
                        action: if Some(true) == sub.subscribe {
                            FloodsubSubscriptionAction::Subscribe
                        } else {
                            FloodsubSubscriptionAction::Unsubscribe
                        },
                        topic: TopicHash::from_raw(sub.topic_id.unwrap_or_default()),
                    })
                    .collect(),
            })
        })
    }
}

/// Reach attempt interrupt errors.
#[derive(Debug)]
pub enum FloodsubDecodeError {
    /// Error when reading the packet from the socket.
    ReadError(upgrade::ReadOneError),
    /// Error when decoding the raw buffer into a protobuf.
    ProtobufError(prost::DecodeError),
    /// Error when parsing the `PeerId` in the message.
    InvalidPeerId,
}

impl From<upgrade::ReadOneError> for FloodsubDecodeError {
    fn from(err: upgrade::ReadOneError) -> Self {
        FloodsubDecodeError::ReadError(err)
    }
}

impl From<prost::DecodeError> for FloodsubDecodeError {
    fn from(err: prost::DecodeError) -> Self {
        FloodsubDecodeError::ProtobufError(err)
    }
}

impl fmt::Display for FloodsubDecodeError {
    fn fmt(&self, f: &mut fmt::Formatter<'_>) -> fmt::Result {
        match *self {
            FloodsubDecodeError::ReadError(ref err) =>
                write!(f, "Error while reading from socket: {}", err),
            FloodsubDecodeError::ProtobufError(ref err) =>
                write!(f, "Error while decoding protobuf: {}", err),
            FloodsubDecodeError::InvalidPeerId =>
                write!(f, "Error while decoding PeerId from message"),
        }
    }
}

impl error::Error for FloodsubDecodeError {
    fn source(&self) -> Option<&(dyn error::Error + 'static)> {
        match *self {
            FloodsubDecodeError::ReadError(ref err) => Some(err),
            FloodsubDecodeError::ProtobufError(ref err) => Some(err),
            FloodsubDecodeError::InvalidPeerId => None,
        }
    }
}

/// An RPC received by the floodsub system.
#[derive(Debug, Clone, PartialEq, Eq, Hash)]
pub struct FloodsubRpc {
    /// List of messages that were part of this RPC query.
    pub messages: Vec<FloodsubMessage>,
    /// List of subscriptions.
    pub subscriptions: Vec<FloodsubSubscription>,
}

impl UpgradeInfo for FloodsubRpc {
    type Info = &'static [u8];
    type InfoIter = iter::Once<Self::Info>;

    fn protocol_info(&self) -> Self::InfoIter {
        iter::once(b"/floodsub/1.0.0")
    }
}

impl<TSocket> OutboundUpgrade<TSocket> for FloodsubRpc
where
    TSocket: AsyncWrite + AsyncRead + Send + Unpin + 'static,
{
    type Output = ();
    type Error = io::Error;
    type Future = Pin<Box<dyn Future<Output = Result<Self::Output, Self::Error>> + Send>>;

<<<<<<< HEAD
    #[inline]
=======
>>>>>>> d8bafc1f
    fn upgrade_outbound(self, mut socket: TSocket, _: Self::Info) -> Self::Future {
        Box::pin(async move {
            let bytes = self.into_bytes();
            upgrade::write_one(&mut socket, bytes).await?;
            Ok(())
        })
    }
}

impl FloodsubRpc {
    /// Turns this `FloodsubRpc` into a message that can be sent to a substream.
    fn into_bytes(self) -> Vec<u8> {
        let rpc = rpc_proto::Rpc {
            publish: self.messages.into_iter()
                .map(|msg| {
                    rpc_proto::Message {
                        from: Some(msg.source.into_bytes()),
                        data: Some(msg.data),
                        seqno: Some(msg.sequence_number),
                        topic_ids: msg.topics
                            .into_iter()
                            .map(TopicHash::into_string)
                            .collect()
                    }
                })
                .collect(),

            subscriptions: self.subscriptions.into_iter()
                .map(|topic| {
                    rpc_proto::rpc::SubOpts {
                        subscribe: Some(topic.action == FloodsubSubscriptionAction::Subscribe),
                        topic_id: Some(topic.topic.into_string())
                    }
                })
                .collect()
        };

        let mut buf = Vec::with_capacity(rpc.encoded_len());
        rpc.encode(&mut buf).expect("Vec<u8> provides capacity as needed");
        buf
    }
}

/// A message received by the floodsub system.
#[derive(Debug, Clone, PartialEq, Eq, Hash)]
pub struct FloodsubMessage {
    /// Id of the peer that published this message.
    pub source: PeerId,

    /// Content of the message. Its meaning is out of scope of this library.
    pub data: Vec<u8>,

    /// An incrementing sequence number.
    pub sequence_number: Vec<u8>,

    /// List of topics this message belongs to.
    ///
    /// Each message can belong to multiple topics at once.
    pub topics: Vec<TopicHash>,
}

/// A subscription received by the floodsub system.
#[derive(Debug, Clone, PartialEq, Eq, Hash)]
pub struct FloodsubSubscription {
    /// Action to perform.
    pub action: FloodsubSubscriptionAction,
    /// The topic from which to subscribe or unsubscribe.
    pub topic: TopicHash,
}

/// Action that a subscription wants to perform.
#[derive(Debug, Clone, PartialEq, Eq, Hash)]
pub enum FloodsubSubscriptionAction {
    /// The remote wants to subscribe to the given topic.
    Subscribe,
    /// The remote wants to unsubscribe from the given topic.
    Unsubscribe,
}<|MERGE_RESOLUTION|>--- conflicted
+++ resolved
@@ -163,10 +163,6 @@
     type Error = io::Error;
     type Future = Pin<Box<dyn Future<Output = Result<Self::Output, Self::Error>> + Send>>;
 
-<<<<<<< HEAD
-    #[inline]
-=======
->>>>>>> d8bafc1f
     fn upgrade_outbound(self, mut socket: TSocket, _: Self::Info) -> Self::Future {
         Box::pin(async move {
             let bytes = self.into_bytes();
