[package]
name = "libp2p-mplex"
version = "0.1.0"
authors = ["Parity Technologies <admin@parity.io>"]
license = "MIT"

[dependencies]
bytes = "0.4.5"
fnv = "1.0"
futures = "0.1"
libp2p-core = { path = "../core" }
<<<<<<< HEAD
log = "0.4"
parking_lot = "0.4.8"
=======
parking_lot = "0.6"
>>>>>>> c677980f
tokio-codec = "0.1"
tokio-io = "0.1"
varint = { path = "../varint-rs" }

[dev-dependencies]
libp2p-tcp-transport = { path = "../tcp-transport" }
tokio-current-thread = "0.1"<|MERGE_RESOLUTION|>--- conflicted
+++ resolved
@@ -9,12 +9,8 @@
 fnv = "1.0"
 futures = "0.1"
 libp2p-core = { path = "../core" }
-<<<<<<< HEAD
 log = "0.4"
-parking_lot = "0.4.8"
-=======
 parking_lot = "0.6"
->>>>>>> c677980f
 tokio-codec = "0.1"
 tokio-io = "0.1"
 varint = { path = "../varint-rs" }
