// Copyright 2017 Parity Technologies (UK) Ltd.
//
// Permission is hereby granted, free of charge, to any person obtaining a
// copy of this software and associated documentation files (the "Software"),
// to deal in the Software without restriction, including without limitation
// the rights to use, copy, modify, merge, publish, distribute, sublicense,
// and/or sell copies of the Software, and to permit persons to whom the
// Software is furnished to do so, subject to the following conditions:
//
// The above copyright notice and this permission notice shall be included in
// all copies or substantial portions of the Software.
//
// THE SOFTWARE IS PROVIDED "AS IS", WITHOUT WARRANTY OF ANY KIND, EXPRESS
// OR IMPLIED, INCLUDING BUT NOT LIMITED TO THE WARRANTIES OF MERCHANTABILITY,
// FITNESS FOR A PARTICULAR PURPOSE AND NONINFRINGEMENT. IN NO EVENT SHALL THE
// AUTHORS OR COPYRIGHT HOLDERS BE LIABLE FOR ANY CLAIM, DAMAGES OR OTHER
// LIABILITY, WHETHER IN AN ACTION OF CONTRACT, TORT OR OTHERWISE, ARISING
// FROM, OUT OF OR IN CONNECTION WITH THE SOFTWARE OR THE USE OR OTHER
// DEALINGS IN THE SOFTWARE.

//! Multistream-select protocol messages an I/O operations for
//! constructing protocol negotiation flows.
//!
//! A protocol negotiation flow is constructed by using the
//! `Stream` and `Sink` implementations of `MessageIO` and
//! `MessageReader`.

use bytes::Bytes;
use futures::prelude::*;
use std::{io, fmt, error::Error, convert::TryFrom};

/// The maximum number of supported protocols that can be processed.
const MAX_PROTOCOLS: usize = 1000;

/// The maximum length (in bytes) of a protocol name.
///
/// This limit is necessary in order to be able to unambiguously parse
/// response messages without knowledge of the corresponding request.
/// 140 comes about from 3 * 47 = 141, where 47 is the ascii/utf8
/// encoding of the `/` character and an encoded protocol name is
/// at least 3 bytes long (uvi-length followed by `/` and `\n`).
/// Hence a protocol list response message with 47 protocols is at least
/// 141 bytes long and thus such a response cannot be mistaken for a
/// single protocol response. See `Message::decode`.
const MAX_PROTOCOL_LEN: usize = 140;

/// The encoded form of a multistream-select 1.0.0 header message.
const MSG_MULTISTREAM_1_0: &[u8] = b"/multistream/1.0.0\n";
/// The encoded form of a multistream-select 1.0.0 header message.
const MSG_MULTISTREAM_1_0_LAZY: &[u8] = b"/multistream-lazy/1\n";
/// The encoded form of a multistream-select 'na' message.
const MSG_PROTOCOL_NA: &[u8] = b"na\n";
/// The encoded form of a multistream-select 'ls' message.
const MSG_LS: &[u8] = b"ls\n";

/// Supported multistream-select protocol versions.
#[derive(Clone, Copy, Debug, PartialEq, Eq)]
pub enum Version {
    /// Version 1 of the multistream-select protocol. See [1] and [2].
    ///
    /// [1] https://github.com/libp2p/specs/blob/master/connections/README.md#protocol-negotiation
    /// [2] https://github.com/multiformats/multistream-select
    V1,
    /// A lazy variant of version 1 that is identical on the wire but delays
    /// sending of protocol negotiation data as much as possible.
    ///
    /// Delaying the sending of protocol negotiation data can result in
    /// significantly fewer network roundtrips used for the negotiation,
    /// up to 0-RTT negotiation.
    ///
    /// 0-RTT negotiation is achieved if the dialer supports only a single
    /// application protocol. In that case the dialer immedidately settles
    /// on that protocol, buffering the negotiation messages to be sent
    /// with the first round of application protocol data (or an attempt
    /// is made to read from the `Negotiated` I/O stream).
    ///
    /// A listener receiving a `V1Lazy` header will similarly delay sending
    /// of the protocol confirmation.  Though typically the listener will need
    /// to read the request data before sending its response, thus triggering
    /// sending of the protocol confirmation, which, in absence of additional
    /// buffering on lower layers will result in at least two response frames
    /// to be sent.
    ///
    /// `V1Lazy` is specific to `rust-libp2p`: While the wire protocol
    /// is identical to `V1`, delayed sending of protocol negotiation frames
    /// is only safe under the following assumptions:
    ///
    ///   1. The dialer is assumed to always send the first multistream-select
    ///      protocol message immediately after the multistream header, without
    ///      first waiting for confirmation of that header. Since the listener
    ///      delays sending the protocol confirmation, a deadlock situation may
    ///      otherwise occurs that is only resolved by a timeout. This assumption
    ///      is trivially satisfied if both peers support and use `V1Lazy`.
    ///
    ///   2. When nesting multiple protocol negotiations, the listener is either
    ///      known to support all of the dialer's optimistically chosen protocols
    ///      or there is no intermediate protocol without a payload and none of
    ///      the protocol payloads has the potential for being mistaken for a
    ///      multistream-select protocol message. This avoids rare edge-cases whereby
    ///      the listener may not recognize upgrade boundaries and erroneously
    ///      process a request despite not supporting one of the intermediate
    ///      protocols that the dialer committed to. See [1] and [2].
    ///
    /// [1]: https://github.com/multiformats/go-multistream/issues/20
    /// [2]: https://github.com/libp2p/rust-libp2p/pull/1212
    V1Lazy,
    // Draft: https://github.com/libp2p/specs/pull/95
    // V2,
}

impl Default for Version {
    fn default() -> Self {
        Version::V1
    }
}

/// A protocol (name) exchanged during protocol negotiation.
#[derive(Clone, Debug, PartialEq, Eq)]
pub struct Protocol(Bytes);

impl AsRef<[u8]> for Protocol {
    fn as_ref(&self) -> &[u8] {
        self.0.as_ref()
    }
}

impl TryFrom<Bytes> for Protocol {
    type Error = ProtocolError;

    fn try_from(value: Bytes) -> Result<Self, Self::Error> {
        if !value.as_ref().starts_with(b"/") || value.len() > MAX_PROTOCOL_LEN {
            return Err(ProtocolError::InvalidProtocol)
        }
        Ok(Protocol(value))
    }
}

impl TryFrom<&[u8]> for Protocol {
    type Error = ProtocolError;

    fn try_from(value: &[u8]) -> Result<Self, Self::Error> {
        Self::try_from(Bytes::copy_from_slice(value))
    }
}

impl fmt::Display for Protocol {
    fn fmt(&self, f: &mut fmt::Formatter<'_>) -> fmt::Result {
        write!(f, "{}", String::from_utf8_lossy(&self.0))
    }
}

/// A multistream-select protocol message.
///
/// Multistream-select protocol messages are exchanged with the goal
/// of agreeing on a application-layer protocol to use on an I/O stream.
#[derive(Debug, Clone, PartialEq, Eq)]
pub enum Message {
    /// A header message identifies the multistream-select protocol
    /// that the sender wishes to speak.
    Header(Version),
    /// A protocol message identifies a protocol request or acknowledgement.
    Protocol(Protocol),
    /// A message through which a peer requests the complete list of
    /// supported protocols from the remote.
    ListProtocols,
    /// A message listing all supported protocols of a peer.
    Protocols(Vec<Protocol>),
    /// A message signaling that a requested protocol is not available.
    NotAvailable,
}

/// Writes a single unsigned variable-length integer into `dest`.
async fn write_uvi(mut dest: impl AsyncWrite + Unpin, val: usize) -> Result<(), ProtocolError> {
    let mut buf = unsigned_varint::encode::usize_buffer();
    let slice = unsigned_varint::encode::usize(val, &mut buf);
    dest.write_all(&slice).await?;
    Ok(())
}

/// Reads a single unsigned variable-length integer from `src` and returns it.
///
/// Returns an error if the stream ends before we could decode one.
///
/// > **Note**: This function reads bytes one by one from the stream. You are
/// >           therefore encouraged to wrap it around some buffering layer.
async fn read_uvi(mut src: impl AsyncRead + Unpin) -> Result<usize, ProtocolError> {
    let mut buf = unsigned_varint::encode::usize_buffer();
    let mut buf_index = 0;

    loop {
        if buf_index == buf.len() {
            return Err(From::from(io::Error::from(io::ErrorKind::InvalidData)))
        }

        src.read_exact(&mut buf[buf_index .. buf_index + 1]).await?;

        if (buf[buf_index] & 0x80) == 0 {
            let (value, _) = unsigned_varint::decode::usize(&buf)?;
            return Ok(value);
        }

        buf_index += 1;
    }
}

impl Message {
    /// Writes a `Message` into an `AsyncWrite`. Does **not** flush.
    pub async fn encode(&self, mut dest: impl AsyncWrite + Unpin) -> Result<(), ProtocolError> {
        match self {
            Message::Header(Version::V1) => {
                write_uvi(&mut dest, MSG_MULTISTREAM_1_0.len()).await?;
                dest.write_all(MSG_MULTISTREAM_1_0).await?;
                Ok(())
            }
            Message::Header(Version::V1Lazy) => {
                write_uvi(&mut dest, MSG_MULTISTREAM_1_0_LAZY.len()).await?;
                dest.write_all(MSG_MULTISTREAM_1_0_LAZY).await?;
                Ok(())
            }
            Message::Protocol(p) => {
                let len = p.0.as_ref().len() + 1; // + 1 for \n
                write_uvi(&mut dest, len).await?;
                dest.write_all(p.0.as_ref()).await?;
                dest.write_all(&b"\n"[..]).await?;
                Ok(())
            }
            Message::ListProtocols => {
                write_uvi(&mut dest, MSG_LS.len()).await?;
                dest.write_all(MSG_LS).await?;
                Ok(())
            }
            Message::Protocols(ps) => {
                let mut buf = unsigned_varint::encode::usize_buffer();
                let mut out_msg = Vec::from(unsigned_varint::encode::usize(ps.len(), &mut buf));
                for p in ps {
                    out_msg.extend(unsigned_varint::encode::usize(p.0.as_ref().len() + 1, &mut buf)); // +1 for '\n'
                    out_msg.extend_from_slice(p.0.as_ref());
                    out_msg.push(b'\n')
                }
<<<<<<< HEAD
                write_uvi(&mut dest, out_msg.len()).await?;
                dest.write_all(&out_msg).await?;
=======
                dest.reserve(out_msg.len());
                dest.put(out_msg.as_ref());
>>>>>>> ff780b5b
                Ok(())
            }
            Message::NotAvailable => {
                write_uvi(&mut dest, MSG_PROTOCOL_NA.len()).await?;
                dest.write_all(MSG_PROTOCOL_NA).await?;
                Ok(())
            }
        }
    }

    /// Reads one `Message` from an `AsyncRead`.
    pub async fn decode(mut io: impl AsyncRead + Unpin) -> Result<Message, ProtocolError> {
        let msg = {
            let len = read_uvi(&mut io).await?;
            let mut msg = vec![0; len];
            io.read_exact(&mut msg).await?;
            msg
        };

        Message::from_bytes(&msg)
    }

    /// Attempts to decode existing bytes into a message.
    pub fn from_bytes(msg: &[u8]) -> Result<Message, ProtocolError> {
        if msg == MSG_MULTISTREAM_1_0_LAZY {
            return Ok(Message::Header(Version::V1Lazy))
        }

        if msg == MSG_MULTISTREAM_1_0 {
            return Ok(Message::Header(Version::V1))
        }

        if msg.get(0) == Some(&b'/') && msg.last() == Some(&b'\n') && msg.len() <= MAX_PROTOCOL_LEN {
            return Ok(Message::Protocol(Protocol::try_from(&msg[..msg.len() - 1])?));
        }

        if msg == MSG_PROTOCOL_NA {
            return Ok(Message::NotAvailable);
        }

        if msg == MSG_LS {
            return Ok(Message::ListProtocols)
        }

        // At this point, it must be a varint number of protocols, i.e.
        // a `Protocols` message.
        let (num_protocols, mut remaining) = unsigned_varint::decode::usize(&msg)?;
        if num_protocols > MAX_PROTOCOLS {
            return Err(ProtocolError::TooManyProtocols)
        }
        let mut protocols = Vec::with_capacity(num_protocols);
        for _ in 0 .. num_protocols {
            let (len, rem) = unsigned_varint::decode::usize(remaining)?;
            if len == 0 || len > rem.len() || rem[len - 1] != b'\n' {
                return Err(ProtocolError::InvalidMessage)
            }
            let p = Protocol::try_from(Bytes::copy_from_slice(&rem[.. len - 1]))?;
            protocols.push(p);
            remaining = &rem[len ..]
        }

        Ok(Message::Protocols(protocols))
    }
}

/// A protocol error.
#[derive(Debug)]
pub enum ProtocolError {
    /// I/O error.
    IoError(io::Error),

    /// Received an invalid message from the remote.
    InvalidMessage,

    /// A protocol (name) is invalid.
    InvalidProtocol,

    /// Too many protocols have been returned by the remote.
    TooManyProtocols,
}

impl From<io::Error> for ProtocolError {
    fn from(err: io::Error) -> ProtocolError {
        ProtocolError::IoError(err)
    }
}

impl Into<io::Error> for ProtocolError {
    fn into(self) -> io::Error {
        if let ProtocolError::IoError(e) = self {
            return e
        }
        io::ErrorKind::InvalidData.into()
    }
}

impl From<unsigned_varint::decode::Error> for ProtocolError {
    fn from(err: unsigned_varint::decode::Error) -> ProtocolError {
        Self::from(io::Error::new(io::ErrorKind::InvalidData, err.to_string()))
    }
}

impl Error for ProtocolError {
    fn source(&self) -> Option<&(dyn Error + 'static)> {
        match *self {
            ProtocolError::IoError(ref err) => Some(err),
            _ => None,
        }
    }
}

impl fmt::Display for ProtocolError {
    fn fmt(&self, fmt: &mut fmt::Formatter<'_>) -> Result<(), fmt::Error> {
        match self {
            ProtocolError::IoError(e) =>
                write!(fmt, "I/O error: {}", e),
            ProtocolError::InvalidMessage =>
                write!(fmt, "Received an invalid message."),
            ProtocolError::InvalidProtocol =>
                write!(fmt, "A protocol (name) is invalid."),
            ProtocolError::TooManyProtocols =>
                write!(fmt, "Too many protocols received.")
        }
    }
}

#[cfg(test)]
mod tests {
    use super::*;
    use quickcheck::*;
    use rand::Rng;
    use rand::distributions::Alphanumeric;
    use std::iter;

    impl Arbitrary for Protocol {
        fn arbitrary<G: Gen>(g: &mut G) -> Protocol {
            let n = g.gen_range(1, g.size());
            let p: String = iter::repeat(())
                .map(|()| g.sample(Alphanumeric))
                .take(n)
                .collect();
            Protocol(Bytes::from(format!("/{}", p)))
        }
    }

    impl Arbitrary for Message {
        fn arbitrary<G: Gen>(g: &mut G) -> Message {
            match g.gen_range(0, 5) {
                0 => Message::Header(Version::V1),
                1 => Message::NotAvailable,
                2 => Message::ListProtocols,
                3 => Message::Protocol(Protocol::arbitrary(g)),
                4 => Message::Protocols(Vec::arbitrary(g)),
                _ => panic!()
            }
        }
    }

    #[test]
    fn encode_decode_message() {
        fn prop(msg: Message) {
            async_std::task::block_on(async move {
                let mut buf = Vec::new();
                msg.encode(&mut buf).await.unwrap();
                let m = Message::decode(&buf[..]).await.unwrap();
                assert_eq!(m, msg);
            });
        }
        quickcheck(prop as fn(_))
    }
}
<|MERGE_RESOLUTION|>--- conflicted
+++ resolved
@@ -237,13 +237,8 @@
                     out_msg.extend_from_slice(p.0.as_ref());
                     out_msg.push(b'\n')
                 }
-<<<<<<< HEAD
                 write_uvi(&mut dest, out_msg.len()).await?;
                 dest.write_all(&out_msg).await?;
-=======
-                dest.reserve(out_msg.len());
-                dest.put(out_msg.as_ref());
->>>>>>> ff780b5b
                 Ok(())
             }
             Message::NotAvailable => {
