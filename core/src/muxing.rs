// Copyright 2018 Parity Technologies (UK) Ltd.
//
// Permission is hereby granted, free of charge, to any person obtaining a
// copy of this software and associated documentation files (the "Software"),
// to deal in the Software without restriction, including without limitation
// the rights to use, copy, modify, merge, publish, distribute, sublicense,
// and/or sell copies of the Software, and to permit persons to whom the
// Software is furnished to do so, subject to the following conditions:
//
// The above copyright notice and this permission notice shall be included in
// all copies or substantial portions of the Software.
//
// THE SOFTWARE IS PROVIDED "AS IS", WITHOUT WARRANTY OF ANY KIND, EXPRESS
// OR IMPLIED, INCLUDING BUT NOT LIMITED TO THE WARRANTIES OF MERCHANTABILITY,
// FITNESS FOR A PARTICULAR PURPOSE AND NONINFRINGEMENT. IN NO EVENT SHALL THE
// AUTHORS OR COPYRIGHT HOLDERS BE LIABLE FOR ANY CLAIM, DAMAGES OR OTHER
// LIABILITY, WHETHER IN AN ACTION OF CONTRACT, TORT OR OTHERWISE, ARISING
// FROM, OUT OF OR IN CONNECTION WITH THE SOFTWARE OR THE USE OR OTHER
// DEALINGS IN THE SOFTWARE.

//! Muxing is the process of splitting a connection into multiple substreams.
//!
//! The main item of this module is the `StreamMuxer` trait. An implementation of `StreamMuxer`
//! has ownership of a connection, lets you open and close substreams, and read/write data
//! on open substreams.
//!
//! > **Note**: You normally don't need to use the methods of the `StreamMuxer` directly, as this
//! >           is managed by the library's internals.
//!
//! Each substream of a connection is an isolated stream of data. All the substreams are muxed
//! together so that the data read from or written to each substream doesn't influence the other
//! substreams.
//!
//! In the context of libp2p, each substream can use a different protocol. Contrary to opening a
//! connection, opening a substream is almost free in terms of resources. This means that you
//! shouldn't hesitate to rapidly open and close substreams, and to design protocols that don't
//! require maintaining long-lived channels of communication.
//!
//! > **Example**: The Kademlia protocol opens a new substream for each request it wants to
//! >              perform. Multiple requests can be performed simultaneously by opening multiple
//! >              substreams, without having to worry about associating responses with the
//! >              right request.
//!
//! # Implementing a muxing protocol
//!
//! In order to implement a muxing protocol, create an object that implements the `UpgradeInfo`,
//! `InboundUpgrade` and `OutboundUpgrade` traits. See the `upgrade` module for more information.
//! The `Output` associated type of the `InboundUpgrade` and `OutboundUpgrade` traits should be
//! identical, and should be an object that implements the `StreamMuxer` trait.
//!
//! The upgrade process will take ownership of the connection, which makes it possible for the
//! implementation of `StreamMuxer` to control everything that happens on the wire.

use fnv::FnvHashMap;
use futures::{future, prelude::*, task::Context, task::Poll};
use multiaddr::Multiaddr;
use parking_lot::Mutex;
use std::{io, ops::Deref, fmt, pin::Pin, sync::atomic::{AtomicUsize, Ordering}};

pub use self::singleton::SingletonMuxer;

mod singleton;

/// Implemented on objects that can open and manage substreams.
///
/// The state of a muxer, as exposed by this API, is the following:
///
/// - A connection to the remote. The `poll_event`, `flush_all` and `close` methods operate
///   on this.
/// - A list of substreams that are open. The `poll_outbound`, `read_substream`, `write_substream`,
///   `flush_substream`, `shutdown_substream` and `destroy_substream` methods allow controlling
///   these entries.
/// - A list of outbound substreams being opened. The `open_outbound`, `poll_outbound` and
///   `destroy_outbound` methods allow controlling these entries.
///
pub trait StreamMuxer {
    /// Type of the object that represents the raw substream where data can be read and written.
    type Substream;

    /// Future that will be resolved when the outgoing substream is open.
    type OutboundSubstream;

    /// Error type of the muxer
    type Error: Into<io::Error>;

    /// Polls for a connection-wide event.
    ///
    /// This function behaves the same as a `Stream`.
    ///
    /// If `Pending` is returned, then the current task will be notified once the muxer
    /// is ready to be polled, similar to the API of `Stream::poll()`.
    /// Only the latest task that was used to call this method may be notified.
    ///
    /// An error can be generated if the connection has been closed.
<<<<<<< HEAD
    ///
    /// Polling for an inbound substream is guaranteed to be performed continuously for as long
    /// as the [`StreamMuxer`] as a whole is alive, and can therefore be used to drive some
    /// connection-wide background processing such as sending connection-wide PINGs/PONGs.
    fn poll_inbound(&self, cx: &mut Context) -> Poll<Result<Self::Substream, Self::Error>>;
=======
    fn poll_event(&self, cx: &mut Context<'_>) -> Poll<Result<StreamMuxerEvent<Self::Substream>, Self::Error>>;
>>>>>>> 967f3965

    /// Opens a new outgoing substream, and produces the equivalent to a future that will be
    /// resolved when it becomes available.
    ///
    /// The API of `OutboundSubstream` is totally opaque, and the object can only be interfaced
    /// through the methods on the `StreamMuxer` trait.
    fn open_outbound(&self) -> Self::OutboundSubstream;

    /// Polls the outbound substream.
    ///
    /// If `Pending` is returned, then the current task will be notified once the substream
    /// is ready to be polled, similar to the API of `Future::poll()`.
    /// However, for each individual outbound substream, only the latest task that was used to
    /// call this method may be notified.
    ///
    /// May panic or produce an undefined result if an earlier polling of the same substream
    /// returned `Ready` or `Err`.
    fn poll_outbound(&self, cx: &mut Context<'_>, s: &mut Self::OutboundSubstream)
        -> Poll<Result<Self::Substream, Self::Error>>;

    /// Destroys an outbound substream future. Use this after the outbound substream has finished,
    /// or if you want to interrupt it.
    fn destroy_outbound(&self, s: Self::OutboundSubstream);

    /// Reads data from a substream. The behaviour is the same as `futures::AsyncRead::poll_read`.
    ///
    /// If `Pending` is returned, then the current task will be notified once the substream
    /// is ready to be read. However, for each individual substream, only the latest task that
    /// was used to call this method may be notified.
    ///
    /// If `Async::Ready(0)` is returned, the substream has been closed by the remote and should
    /// no longer be read afterwards.
    ///
    /// An error can be generated if the connection has been closed, or if a protocol misbehaviour
    /// happened.
    fn read_substream(&self, cx: &mut Context<'_>, s: &mut Self::Substream, buf: &mut [u8])
        -> Poll<Result<usize, Self::Error>>;

    /// Write data to a substream. The behaviour is the same as `futures::AsyncWrite::poll_write`.
    ///
    /// If `Pending` is returned, then the current task will be notified once the substream
    /// is ready to be read. For each individual substream, only the latest task that was used to
    /// call this method may be notified.
    ///
    /// Calling `write_substream` does not guarantee that data will arrive to the remote. To
    /// ensure that, you should call `flush_substream`.
    ///
    /// It is incorrect to call this method on a substream if you called `shutdown_substream` on
    /// this substream earlier.
    fn write_substream(&self, cx: &mut Context<'_>, s: &mut Self::Substream, buf: &[u8])
        -> Poll<Result<usize, Self::Error>>;

    /// Flushes a substream. The behaviour is the same as `futures::AsyncWrite::poll_flush`.
    ///
    /// After this method has been called, data written earlier on the substream is guaranteed to
    /// be received by the remote.
    ///
    /// If `Pending` is returned, then the current task will be notified once the substream
    /// is ready to be read. For each individual substream, only the latest task that was used to
    /// call this method may be notified.
    ///
    /// > **Note**: This method may be implemented as a call to `flush_all`.
    fn flush_substream(&self, cx: &mut Context<'_>, s: &mut Self::Substream)
        -> Poll<Result<(), Self::Error>>;

    /// Attempts to shut down the writing side of a substream. The behaviour is similar to
    /// `AsyncWrite::poll_close`.
    ///
    /// Contrary to `AsyncWrite::poll_close`, shutting down a substream does not imply
    /// `flush_substream`. If you want to make sure that the remote is immediately informed about
    /// the shutdown, use `flush_substream` or `flush_all`.
    ///
    /// After this method has been called, you should no longer attempt to write to this substream.
    ///
    /// An error can be generated if the connection has been closed, or if a protocol misbehaviour
    /// happened.
    fn shutdown_substream(&self, cx: &mut Context<'_>, s: &mut Self::Substream)
        -> Poll<Result<(), Self::Error>>;

    /// Destroys a substream.
    fn destroy_substream(&self, s: Self::Substream);

    /// Returns `true` if the remote has shown any sign of activity after the muxer has been open.
    ///
    /// For optimisation purposes, the connection handshake of libp2p can be very optimistic and is
    /// allowed to assume that the handshake has succeeded when it didn't in fact succeed. This
    /// method can be called in order to determine whether the remote has accepted our handshake or
    /// has potentially not received it yet.
    #[deprecated(note = "This method is unused and will be removed in the future")]
    fn is_remote_acknowledged(&self) -> bool {
        true
    }

    /// Closes this `StreamMuxer`.
    ///
    /// After this has returned `Poll::Ready(Ok(()))`, the muxer has become useless. All
    /// subsequent reads must return either `EOF` or an error. All subsequent writes, shutdowns,
    /// or polls must generate an error or be ignored.
    ///
    /// Calling this method implies `flush_all`.
    ///
    /// > **Note**: You are encouraged to call this method and wait for it to return `Ready`, so
    /// >           that the remote is properly informed of the shutdown. However, apart from
    /// >           properly informing the remote, there is no difference between this and
    /// >           immediately dropping the muxer.
    fn close(&self, cx: &mut Context<'_>) -> Poll<Result<(), Self::Error>>;

    /// Flush this `StreamMuxer`.
    ///
    /// This drains any write buffers of substreams and delivers any pending shutdown notifications
    /// due to `shutdown_substream` or `close`. One may thus shutdown groups of substreams
    /// followed by a final `flush_all` instead of having to do `flush_substream` for each.
    fn flush_all(&self, cx: &mut Context<'_>) -> Poll<Result<(), Self::Error>>;
}

/// Event about a connection, reported by an implementation of [`StreamMuxer`].
#[derive(Debug, Clone, PartialEq, Eq)]
pub enum StreamMuxerEvent<T> {
    /// Remote has opened a new substream. Contains the substream in question.
    InboundSubstream(T),

    /// Address to the remote has changed. The previous one is now obsolete.
    ///
    /// > **Note**: This can for example happen when using the QUIC protocol, where the two nodes
    /// >           can change their IP address while retaining the same QUIC connection.
    AddressChange(Multiaddr),
}

impl<T> StreamMuxerEvent<T> {
    /// If `self` is a [`StreamMuxerEvent::InboundSubstream`], returns the content. Otherwise
    /// returns `None`.
    pub fn into_inbound_substream(self) -> Option<T> {
        if let StreamMuxerEvent::InboundSubstream(s) = self {
            Some(s)
        } else {
            None
        }
    }
}

/// Polls for an event from the muxer and, if an inbound substream, wraps this substream in an
/// object that implements `Read`/`Write`/`AsyncRead`/`AsyncWrite`.
pub fn event_from_ref_and_wrap<P>(
    muxer: P,
) -> impl Future<Output = Result<StreamMuxerEvent<SubstreamRef<P>>, <P::Target as StreamMuxer>::Error>>
where
    P: Deref + Clone,
    P::Target: StreamMuxer,
{
    let muxer2 = muxer.clone();
    future::poll_fn(move |cx| muxer.poll_event(cx))
        .map_ok(|event| {
            match event {
                StreamMuxerEvent::InboundSubstream(substream) =>
                    StreamMuxerEvent::InboundSubstream(substream_from_ref(muxer2, substream)),
                StreamMuxerEvent::AddressChange(addr) => StreamMuxerEvent::AddressChange(addr),
            }
        })
}

/// Same as `outbound_from_ref`, but wraps the output in an object that
/// implements `Read`/`Write`/`AsyncRead`/`AsyncWrite`.
pub fn outbound_from_ref_and_wrap<P>(muxer: P) -> OutboundSubstreamRefWrapFuture<P>
where
    P: Deref + Clone,
    P::Target: StreamMuxer,
{
    let inner = outbound_from_ref(muxer);
    OutboundSubstreamRefWrapFuture { inner }
}

/// Future returned by `outbound_from_ref_and_wrap`.
pub struct OutboundSubstreamRefWrapFuture<P>
where
    P: Deref + Clone,
    P::Target: StreamMuxer,
{
    inner: OutboundSubstreamRefFuture<P>,
}

impl<P> Future for OutboundSubstreamRefWrapFuture<P>
where
    P: Deref + Clone,
    P::Target: StreamMuxer,
{
    type Output = Result<SubstreamRef<P>, <P::Target as StreamMuxer>::Error>;

    fn poll(mut self: Pin<&mut Self>, cx: &mut Context<'_>) -> Poll<Self::Output> {
        match Future::poll(Pin::new(&mut self.inner), cx) {
            Poll::Ready(Ok(substream)) => {
                let out = substream_from_ref(self.inner.muxer.clone(), substream);
                Poll::Ready(Ok(out))
            }
            Poll::Pending => Poll::Pending,
            Poll::Ready(Err(err)) => Poll::Ready(Err(err)),
        }
    }
}

/// Builds a new future for an outbound substream, where the muxer is a reference.
pub fn outbound_from_ref<P>(muxer: P) -> OutboundSubstreamRefFuture<P>
where
    P: Deref,
    P::Target: StreamMuxer,
{
    let outbound = muxer.open_outbound();
    OutboundSubstreamRefFuture {
        muxer,
        outbound: Some(outbound),
    }
}

/// Future returned by `outbound_from_ref`.
pub struct OutboundSubstreamRefFuture<P>
where
    P: Deref,
    P::Target: StreamMuxer,
{
    muxer: P,
    outbound: Option<<P::Target as StreamMuxer>::OutboundSubstream>,
}

impl<P> Unpin for OutboundSubstreamRefFuture<P>
where
    P: Deref,
    P::Target: StreamMuxer,
{
}

impl<P> Future for OutboundSubstreamRefFuture<P>
where
    P: Deref,
    P::Target: StreamMuxer,
{
    type Output = Result<<P::Target as StreamMuxer>::Substream, <P::Target as StreamMuxer>::Error>;

    fn poll(mut self: Pin<&mut Self>, cx: &mut Context<'_>) -> Poll<Self::Output> {
        // We use a `this` because the compiler isn't smart enough to allow mutably borrowing
        // multiple different fields from the `Pin` at the same time.
        let this = &mut *self;
        this.muxer.poll_outbound(cx, this.outbound.as_mut().expect("outbound was empty"))
    }
}

impl<P> Drop for OutboundSubstreamRefFuture<P>
where
    P: Deref,
    P::Target: StreamMuxer,
{
    fn drop(&mut self) {
        self.muxer
            .destroy_outbound(self.outbound.take().expect("outbound was empty"))
    }
}

/// Builds an implementation of `Read`/`Write`/`AsyncRead`/`AsyncWrite` from an `Arc` to the
/// muxer and a substream.
pub fn substream_from_ref<P>(
    muxer: P,
    substream: <P::Target as StreamMuxer>::Substream,
) -> SubstreamRef<P>
where
    P: Deref,
    P::Target: StreamMuxer,
{
    SubstreamRef {
        muxer,
        substream: Some(substream),
        shutdown_state: ShutdownState::Shutdown,
    }
}

/// Stream returned by `substream_from_ref`.
pub struct SubstreamRef<P>
where
    P: Deref,
    P::Target: StreamMuxer,
{
    muxer: P,
    substream: Option<<P::Target as StreamMuxer>::Substream>,
    shutdown_state: ShutdownState,
}

enum ShutdownState {
    Shutdown,
    Flush,
    Done,
}

impl<P> fmt::Debug for SubstreamRef<P>
where
    P: Deref,
    P::Target: StreamMuxer,
    <P::Target as StreamMuxer>::Substream: fmt::Debug,
{
    fn fmt(&self, f: &mut fmt::Formatter<'_>) -> Result<(), fmt::Error> {
        write!(f, "Substream({:?})", self.substream)
    }
}

impl<P> Unpin for SubstreamRef<P>
where
    P: Deref,
    P::Target: StreamMuxer,
{
}

impl<P> AsyncRead for SubstreamRef<P>
where
    P: Deref,
    P::Target: StreamMuxer,
{
    fn poll_read(mut self: Pin<&mut Self>, cx: &mut Context<'_>, buf: &mut [u8]) -> Poll<Result<usize, io::Error>> {
        // We use a `this` because the compiler isn't smart enough to allow mutably borrowing
        // multiple different fields from the `Pin` at the same time.
        let this = &mut *self;

        let s = this.substream.as_mut().expect("substream was empty");
        this.muxer.read_substream(cx, s, buf).map_err(|e| e.into())
    }
}

impl<P> AsyncWrite for SubstreamRef<P>
where
    P: Deref,
    P::Target: StreamMuxer,
{
    fn poll_write(mut self: Pin<&mut Self>, cx: &mut Context<'_>, buf: &[u8]) -> Poll<Result<usize, io::Error>> {
        // We use a `this` because the compiler isn't smart enough to allow mutably borrowing
        // multiple different fields from the `Pin` at the same time.
        let this = &mut *self;

        let s = this.substream.as_mut().expect("substream was empty");
        this.muxer.write_substream(cx, s, buf).map_err(|e| e.into())
    }

    fn poll_close(mut self: Pin<&mut Self>, cx: &mut Context<'_>) -> Poll<Result<(), io::Error>> {
        // We use a `this` because the compiler isn't smart enough to allow mutably borrowing
        // multiple different fields from the `Pin` at the same time.
        let this = &mut *self;

        let s = this.substream.as_mut().expect("substream was empty");
        loop {
            match this.shutdown_state {
                ShutdownState::Shutdown => {
                    match this.muxer.shutdown_substream(cx, s) {
                        Poll::Ready(Ok(())) => this.shutdown_state = ShutdownState::Flush,
                        Poll::Ready(Err(err)) => return Poll::Ready(Err(err.into())),
                        Poll::Pending => return Poll::Pending,
                    }
                }
                ShutdownState::Flush => {
                    match this.muxer.flush_substream(cx, s) {
                        Poll::Ready(Ok(())) => this.shutdown_state = ShutdownState::Done,
                        Poll::Ready(Err(err)) => return Poll::Ready(Err(err.into())),
                        Poll::Pending => return Poll::Pending,
                    }
                }
                ShutdownState::Done => {
                    return Poll::Ready(Ok(()));
                }
            }
        }
    }

    fn poll_flush(mut self: Pin<&mut Self>, cx: &mut Context<'_>) -> Poll<Result<(), io::Error>> {
        // We use a `this` because the compiler isn't smart enough to allow mutably borrowing
        // multiple different fields from the `Pin` at the same time.
        let this = &mut *self;

        let s = this.substream.as_mut().expect("substream was empty");
        this.muxer.flush_substream(cx, s).map_err(|e| e.into())
    }
}

impl<P> Drop for SubstreamRef<P>
where
    P: Deref,
    P::Target: StreamMuxer,
{
    fn drop(&mut self) {
        self.muxer.destroy_substream(self.substream.take().expect("substream was empty"))
    }
}

/// Abstract `StreamMuxer`.
pub struct StreamMuxerBox {
    inner: Box<dyn StreamMuxer<Substream = usize, OutboundSubstream = usize, Error = io::Error> + Send + Sync>,
}

impl StreamMuxerBox {
    /// Turns a stream muxer into a `StreamMuxerBox`.
    pub fn new<T>(muxer: T) -> StreamMuxerBox
    where
        T: StreamMuxer + Send + Sync + 'static,
        T::OutboundSubstream: Send,
        T::Substream: Send,
    {
        let wrap = Wrap {
            inner: muxer,
            substreams: Mutex::new(Default::default()),
            next_substream: AtomicUsize::new(0),
            outbound: Mutex::new(Default::default()),
            next_outbound: AtomicUsize::new(0),
        };

        StreamMuxerBox {
            inner: Box::new(wrap),
        }
    }
}

impl StreamMuxer for StreamMuxerBox {
    type Substream = usize; // TODO: use a newtype
    type OutboundSubstream = usize; // TODO: use a newtype
    type Error = io::Error;

    #[inline]
    fn poll_event(&self, cx: &mut Context<'_>) -> Poll<Result<StreamMuxerEvent<Self::Substream>, Self::Error>> {
        self.inner.poll_event(cx)
    }

    #[inline]
    fn open_outbound(&self) -> Self::OutboundSubstream {
        self.inner.open_outbound()
    }

    #[inline]
    fn poll_outbound(&self, cx: &mut Context<'_>, s: &mut Self::OutboundSubstream) -> Poll<Result<Self::Substream, Self::Error>> {
        self.inner.poll_outbound(cx, s)
    }

    #[inline]
    fn destroy_outbound(&self, substream: Self::OutboundSubstream) {
        self.inner.destroy_outbound(substream)
    }

    #[inline]
    fn read_substream(&self, cx: &mut Context<'_>, s: &mut Self::Substream, buf: &mut [u8]) -> Poll<Result<usize, Self::Error>> {
        self.inner.read_substream(cx, s, buf)
    }

    #[inline]
    fn write_substream(&self, cx: &mut Context<'_>, s: &mut Self::Substream, buf: &[u8]) -> Poll<Result<usize, Self::Error>> {
        self.inner.write_substream(cx, s, buf)
    }

    #[inline]
    fn flush_substream(&self, cx: &mut Context<'_>, s: &mut Self::Substream) -> Poll<Result<(), Self::Error>> {
        self.inner.flush_substream(cx, s)
    }

    #[inline]
    fn shutdown_substream(&self, cx: &mut Context<'_>, s: &mut Self::Substream) -> Poll<Result<(), Self::Error>> {
        self.inner.shutdown_substream(cx, s)
    }

    #[inline]
    fn destroy_substream(&self, s: Self::Substream) {
        self.inner.destroy_substream(s)
    }

    #[inline]
    fn close(&self, cx: &mut Context<'_>) -> Poll<Result<(), Self::Error>> {
        self.inner.close(cx)
    }

    #[inline]
    fn flush_all(&self, cx: &mut Context<'_>) -> Poll<Result<(), Self::Error>> {
        self.inner.flush_all(cx)
    }
}

struct Wrap<T> where T: StreamMuxer {
    inner: T,
    substreams: Mutex<FnvHashMap<usize, T::Substream>>,
    next_substream: AtomicUsize,
    outbound: Mutex<FnvHashMap<usize, T::OutboundSubstream>>,
    next_outbound: AtomicUsize,
}

impl<T> StreamMuxer for Wrap<T>
where
    T: StreamMuxer,
{
    type Substream = usize; // TODO: use a newtype
    type OutboundSubstream = usize; // TODO: use a newtype
    type Error = io::Error;

    #[inline]
    fn poll_event(&self, cx: &mut Context<'_>) -> Poll<Result<StreamMuxerEvent<Self::Substream>, Self::Error>> {
        let substream = match self.inner.poll_event(cx) {
            Poll::Pending => return Poll::Pending,
            Poll::Ready(Ok(StreamMuxerEvent::AddressChange(a))) =>
                return Poll::Ready(Ok(StreamMuxerEvent::AddressChange(a))),
            Poll::Ready(Ok(StreamMuxerEvent::InboundSubstream(s))) => s,
            Poll::Ready(Err(err)) => return Poll::Ready(Err(err.into())),
        };

        let id = self.next_substream.fetch_add(1, Ordering::Relaxed);
        self.substreams.lock().insert(id, substream);
        Poll::Ready(Ok(StreamMuxerEvent::InboundSubstream(id)))
    }

    #[inline]
    fn open_outbound(&self) -> Self::OutboundSubstream {
        let outbound = self.inner.open_outbound();
        let id = self.next_outbound.fetch_add(1, Ordering::Relaxed);
        self.outbound.lock().insert(id, outbound);
        id
    }

    #[inline]
    fn poll_outbound(
        &self,
        cx: &mut Context<'_>,
        substream: &mut Self::OutboundSubstream,
    ) -> Poll<Result<Self::Substream, Self::Error>> {
        let mut list = self.outbound.lock();
        let substream = match self.inner.poll_outbound(cx, list.get_mut(substream).unwrap()) {
            Poll::Pending => return Poll::Pending,
            Poll::Ready(Ok(s)) => s,
            Poll::Ready(Err(err)) => return Poll::Ready(Err(err.into())),
        };
        let id = self.next_substream.fetch_add(1, Ordering::Relaxed);
        self.substreams.lock().insert(id, substream);
        Poll::Ready(Ok(id))
    }

    #[inline]
    fn destroy_outbound(&self, substream: Self::OutboundSubstream) {
        let mut list = self.outbound.lock();
        self.inner.destroy_outbound(list.remove(&substream).unwrap())
    }

    #[inline]
    fn read_substream(&self, cx: &mut Context<'_>, s: &mut Self::Substream, buf: &mut [u8]) -> Poll<Result<usize, Self::Error>> {
        let mut list = self.substreams.lock();
        self.inner.read_substream(cx, list.get_mut(s).unwrap(), buf).map_err(|e| e.into())
    }

    #[inline]
    fn write_substream(&self, cx: &mut Context<'_>, s: &mut Self::Substream, buf: &[u8]) -> Poll<Result<usize, Self::Error>> {
        let mut list = self.substreams.lock();
        self.inner.write_substream(cx, list.get_mut(s).unwrap(), buf).map_err(|e| e.into())
    }

    #[inline]
    fn flush_substream(&self, cx: &mut Context<'_>, s: &mut Self::Substream) -> Poll<Result<(), Self::Error>> {
        let mut list = self.substreams.lock();
        self.inner.flush_substream(cx, list.get_mut(s).unwrap()).map_err(|e| e.into())
    }

    #[inline]
    fn shutdown_substream(&self, cx: &mut Context<'_>, s: &mut Self::Substream) -> Poll<Result<(), Self::Error>> {
        let mut list = self.substreams.lock();
        self.inner.shutdown_substream(cx, list.get_mut(s).unwrap()).map_err(|e| e.into())
    }

    #[inline]
    fn destroy_substream(&self, substream: Self::Substream) {
        let mut list = self.substreams.lock();
        self.inner.destroy_substream(list.remove(&substream).unwrap())
    }

    #[inline]
    fn close(&self, cx: &mut Context<'_>) -> Poll<Result<(), Self::Error>> {
        self.inner.close(cx).map_err(|e| e.into())
    }

    #[inline]
    fn flush_all(&self, cx: &mut Context<'_>) -> Poll<Result<(), Self::Error>> {
        self.inner.flush_all(cx).map_err(|e| e.into())
    }
}<|MERGE_RESOLUTION|>--- conflicted
+++ resolved
@@ -92,15 +92,11 @@
     /// Only the latest task that was used to call this method may be notified.
     ///
     /// An error can be generated if the connection has been closed.
-<<<<<<< HEAD
-    ///
-    /// Polling for an inbound substream is guaranteed to be performed continuously for as long
-    /// as the [`StreamMuxer`] as a whole is alive, and can therefore be used to drive some
+    ///
+    /// Polling for events is guaranteed to be performed continuously for as long as the
+    /// [`StreamMuxer`] as a whole is alive, and can therefore be used to drive some
     /// connection-wide background processing such as sending connection-wide PINGs/PONGs.
-    fn poll_inbound(&self, cx: &mut Context) -> Poll<Result<Self::Substream, Self::Error>>;
-=======
     fn poll_event(&self, cx: &mut Context<'_>) -> Poll<Result<StreamMuxerEvent<Self::Substream>, Self::Error>>;
->>>>>>> 967f3965
 
     /// Opens a new outgoing substream, and produces the equivalent to a future that will be
     /// resolved when it becomes available.
