--- conflicted
+++ resolved
@@ -234,16 +234,6 @@
     }
 }
 
-<<<<<<< HEAD
-impl<C, U, I> Unpin for Multiplex<C, U, I>
-where
-    C: AsyncRead + AsyncWrite + Unpin,
-    U: InboundUpgrade<Negotiated<C>> + OutboundUpgrade<Negotiated<C>>,
-{
-}
-
-=======
->>>>>>> d8bafc1f
 /// An inbound or outbound upgrade.
 type EitherUpgrade<C, U> = future::Either<InboundUpgradeApply<C, U>, OutboundUpgradeApply<C, U>>;
 
