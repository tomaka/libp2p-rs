--- conflicted
+++ resolved
@@ -27,11 +27,7 @@
 use nodes::handled_node::NodeHandler;
 use std::{collections::hash_map::Entry, fmt, mem};
 use std::io::{Error as IoError, ErrorKind as IoErrorKind};
-<<<<<<< HEAD
 use PeerId;
-=======
-use {Multiaddr, PeerId};
->>>>>>> c032afbd
 
 // TODO: make generic over PeerId
 
@@ -237,16 +233,12 @@
     fn drop(&mut self) {
         let task_state = self.parent.tasks.remove(&self.id);
         debug_assert!(if let Some(TaskState::Pending) = task_state { true } else { false });
-<<<<<<< HEAD
-        self.parent.inner.task(self.id).unwrap().close();       // TODO: prove the unwrap
-=======
         self.parent.inner.task(self.id)
             .expect("we create the CollectionReachEvent with a valid task id ; the \
                      CollectionReachEvent mutably borrows the collection, therefore nothing \
                      can delete this task during the lifetime of the CollectionReachEvent ; \
                      therefore the task is still valid when we delete it ; qed")
             .close();
->>>>>>> c032afbd
     }
 }
 
