--- conflicted
+++ resolved
@@ -229,10 +229,6 @@
                     }
                 }
                 Ok(Async::NotReady) => {
-<<<<<<< HEAD
-                    self.to_notify = Some(task::current());
-=======
->>>>>>> c032afbd
                     break Async::NotReady;
                 }
                 Ok(Async::Ready(None)) => {
