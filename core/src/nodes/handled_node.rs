--- conflicted
+++ resolved
@@ -192,39 +192,6 @@
     type Error = IoError;
 
     fn poll(&mut self) -> Poll<Option<Self::Item>, Self::Error> {
-<<<<<<< HEAD
-        // We extract the value from `self.node` and put it back in place if `NotReady`.
-        if let Some(mut node) = self.node.take() {
-            loop {
-                match node.poll() {
-                    Ok(Async::NotReady) => {
-                        self.node = Some(node);
-                        break;
-                    },
-                    Ok(Async::Ready(Some(NodeEvent::InboundSubstream { substream }))) => {
-                        self.handler.inject_substream(substream, NodeHandlerEndpoint::Listener);
-                    },
-                    Ok(Async::Ready(Some(NodeEvent::OutboundSubstream { user_data, substream }))) => {
-                        let endpoint = NodeHandlerEndpoint::Dialer(user_data);
-                        self.handler.inject_substream(substream, endpoint);
-                    },
-                    Ok(Async::Ready(None)) => {
-                        // Breaking from the loop without putting back the node.
-                        self.handler.shutdown();
-                        break;
-                    },
-                    Ok(Async::Ready(Some(NodeEvent::OutboundClosed { user_data }))) => {
-                        self.handler.inject_outbound_closed(user_data);
-                    },
-                    Ok(Async::Ready(Some(NodeEvent::InboundClosed))) => {
-                        self.handler.inject_inbound_closed();
-                    },
-                    Err(err) => {
-                        // Breaking from the loop without putting back the node.
-                        return Err(err);
-                    },
-                }
-=======
         loop {
             let mut node_not_ready = false;
 
@@ -242,9 +209,6 @@
                     self.node = None;
                     self.handler.shutdown();
                 },
-                Some(Ok(Async::Ready(Some(NodeEvent::Multiaddr(result))))) => {
-                    self.handler.inject_multiaddr(result);
-                },
                 Some(Ok(Async::Ready(Some(NodeEvent::OutboundClosed { user_data })))) => {
                     self.handler.inject_outbound_closed(user_data);
                 },
@@ -255,7 +219,6 @@
                     self.node = None;
                     return Err(err);
                 },
->>>>>>> c032afbd
             }
 
             match self.handler.poll() {
@@ -293,11 +256,7 @@
 #[cfg(test)]
 mod tests {
     use super::*;
-<<<<<<< HEAD
-    use futures::task;
-=======
     use futures::future;
->>>>>>> c032afbd
     use muxing::StreamMuxer;
     use tokio::runtime::current_thread;
 
@@ -327,10 +286,6 @@
             inbound_closed: bool,
             substream_attempt_cancelled: bool,
             shutdown_called: bool,
-<<<<<<< HEAD
-            to_notify: Option<task::Task>
-=======
->>>>>>> c032afbd
         };
         impl<T> NodeHandler<T> for Handler {
             type InEvent = ();
@@ -345,21 +300,11 @@
                 assert!(!self.substream_attempt_cancelled);
                 self.substream_attempt_cancelled = true;
             }
-<<<<<<< HEAD
-=======
-            fn inject_multiaddr(&mut self, _: Result<Multiaddr, IoError>) {}
->>>>>>> c032afbd
             fn inject_event(&mut self, _: Self::InEvent) { panic!() }
             fn shutdown(&mut self) {
                 assert!(self.inbound_closed);
                 assert!(self.substream_attempt_cancelled);
                 self.shutdown_called = true;
-<<<<<<< HEAD
-                if let Some(task) = self.to_notify.take() {
-                    task.notify();
-                }
-=======
->>>>>>> c032afbd
             }
             fn poll(&mut self) -> Poll<Option<NodeHandlerEvent<(), ()>>, IoError> {
                 if self.shutdown_called {
@@ -368,10 +313,6 @@
                     self.did_substream_attempt = true;
                     Ok(Async::Ready(Some(NodeHandlerEvent::OutboundSubstreamRequest(()))))
                 } else {
-<<<<<<< HEAD
-                    self.to_notify = Some(task::current());
-=======
->>>>>>> c032afbd
                     Ok(Async::NotReady)
                 }
             }
@@ -382,19 +323,11 @@
             }
         }
 
-<<<<<<< HEAD
-        let handled = HandledNode::new(InstaCloseMuxer, Handler {
-=======
         let handled = HandledNode::new(InstaCloseMuxer, future::empty(), Handler {
->>>>>>> c032afbd
             did_substream_attempt: false,
             inbound_closed: false,
             substream_attempt_cancelled: false,
             shutdown_called: false,
-<<<<<<< HEAD
-            to_notify: None,
-=======
->>>>>>> c032afbd
         });
 
         current_thread::Runtime::new().unwrap().block_on(handled.for_each(|_| Ok(()))).unwrap();
