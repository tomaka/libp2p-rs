--- conflicted
+++ resolved
@@ -102,10 +102,6 @@
 where
     C: AsyncRead + AsyncWrite + Unpin,
     U: InboundUpgrade<Negotiated<C>>,
-<<<<<<< HEAD
-    U::Future: Unpin,
-=======
->>>>>>> d8bafc1f
 {
     type Output = Result<U::Output, UpgradeError<U::Error>>;
 
@@ -182,10 +178,6 @@
 where
     C: AsyncRead + AsyncWrite + Unpin,
     U: OutboundUpgrade<Negotiated<C>>,
-<<<<<<< HEAD
-    U::Future: Unpin,
-=======
->>>>>>> d8bafc1f
 {
     type Output = Result<U::Output, UpgradeError<U::Error>>;
 
