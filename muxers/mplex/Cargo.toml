--- conflicted
+++ resolved
@@ -12,22 +12,12 @@
 [dependencies]
 bytes = "0.4.5"
 fnv = "1.0"
-<<<<<<< HEAD
 futures_codec = "0.3.0"
 futures-preview = "0.3.0-alpha.18"
-libp2p-core = { version = "0.12.0", path = "../../core" }
-=======
-futures = "0.1"
 libp2p-core = { version = "0.13.0", path = "../../core" }
->>>>>>> b3b9081f
 log = "0.4"
 parking_lot = "0.8"
 unsigned-varint = { version = "0.2.3", features = ["futures-codec"] }
 
 [dev-dependencies]
-<<<<<<< HEAD
-libp2p-tcp = { version = "0.12.0", path = "../../transports/tcp" }
-=======
-libp2p-tcp = { version = "0.13.0", path = "../../transports/tcp" }
-tokio = "0.1"
->>>>>>> b3b9081f
+libp2p-tcp = { version = "0.13.0", path = "../../transports/tcp" }